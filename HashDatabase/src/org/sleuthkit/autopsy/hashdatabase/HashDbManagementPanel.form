--- conflicted
+++ resolved
@@ -184,17 +184,9 @@
                           <Component id="indexLabel" alignment="3" min="-2" max="-2" attributes="0"/>
                           <Component id="hashDbIndexStatusLabel" alignment="3" min="-2" max="-2" attributes="0"/>
                       </Group>
-<<<<<<< HEAD
-                      <EmptySpace min="-2" pref="7" max="-2" attributes="0"/>
-                      <Component id="useForIngestCheckbox" min="-2" max="-2" attributes="0"/>
-                      <EmptySpace type="unrelated" max="-2" attributes="0"/>
-                      <Component id="showInboxMessagesCheckBox" min="-2" max="-2" attributes="0"/>
-                      <EmptySpace pref="175" max="32767" attributes="0"/>
-=======
                       <EmptySpace max="-2" attributes="0"/>
                       <Component id="indexButton" min="-2" max="-2" attributes="0"/>
                       <EmptySpace pref="138" max="32767" attributes="0"/>
->>>>>>> 937175ff
                       <Component id="ingestRunningLabel" min="-2" max="-2" attributes="0"/>
                       <EmptySpace pref="36" max="32767" attributes="0"/>
                       <Component id="useForIngestCheckbox" min="-2" max="-2" attributes="0"/>
