/*
 * Autopsy Forensic Browser
 * 
 * Copyright 2011 Basis Technology Corp.
 * Contact: carrier <at> sleuthkit <dot> org
 * 
 * Licensed under the Apache License, Version 2.0 (the "License");
 * you may not use this file except in compliance with the License.
 * You may obtain a copy of the License at
 * 
 *     http://www.apache.org/licenses/LICENSE-2.0
 * 
 * Unless required by applicable law or agreed to in writing, software
 * distributed under the License is distributed on an "AS IS" BASIS,
 * WITHOUT WARRANTIES OR CONDITIONS OF ANY KIND, either express or implied.
 * See the License for the specific language governing permissions and
 * limitations under the License.
 */

/*
 * HashDbManagementPanel.java
 *
 * Created on Jun 18, 2012, 12:13:03 PM
 */
package org.sleuthkit.autopsy.hashdatabase;

import java.awt.event.KeyEvent;
import java.io.File;
import java.io.IOException;
import java.util.Arrays;
import java.util.logging.Level;
import java.util.logging.Logger;
import javax.swing.JButton;
import javax.swing.JCheckBox;
import javax.swing.JFileChooser;
import javax.swing.JLabel;
import javax.swing.JOptionPane;
import javax.swing.JTextField;
import javax.swing.ListSelectionModel;
import javax.swing.event.ListSelectionEvent;
import javax.swing.event.ListSelectionListener;
import javax.swing.filechooser.FileNameExtensionFilter;
import javax.swing.table.AbstractTableModel;
import org.sleuthkit.autopsy.hashdatabase.HashDb.DBType;
import org.sleuthkit.datamodel.SleuthkitJNI;
import org.sleuthkit.datamodel.TskException;

/**
 *
 * @author dfickling
 */
public class HashDbManagementPanel extends javax.swing.JPanel {

    private HashSetTableModel hashSetTableModel;
    private static final Logger logger = Logger.getLogger(HashDbManagementPanel.class.getName());
    private JFileChooser fc = new JFileChooser();
    private static HashDbManagementPanel instance;
    private static boolean ingestRunning = false;

    public static HashDbManagementPanel getDefault() {
        if (instance == null) {
            instance = new HashDbManagementPanel();
        }
        return instance;
    }

    /** Creates new form HashDbManagementPanel */
    private HashDbManagementPanel() {
        setName(HashDbMgmtAction.ACTION_NAME);
        this.hashSetTableModel = new HashSetTableModel();
        initComponents();
        customizeComponents();
    }

    private void customizeComponents() {
        this.hashSetTable.setModel(hashSetTableModel);
        this.hashSetTable.setTableHeader(null);
        hashSetTable.getParent().setBackground(hashSetTable.getBackground());
        hashSetTable.getSelectionModel().setSelectionMode(ListSelectionModel.SINGLE_SELECTION);
        hashSetTable.getSelectionModel().addListSelectionListener(new ListSelectionListener() {

            @Override
            public void valueChanged(ListSelectionEvent e) {
                ListSelectionModel listSelectionModel = (ListSelectionModel) e.getSource();
                if (!listSelectionModel.isSelectionEmpty()) {
                    int index = listSelectionModel.getMinSelectionIndex();
                    listSelectionModel.setSelectionInterval(index, index);
                    HashDbXML loader = HashDbXML.getCurrent();
                    HashDb current = loader.getAllSets().get(index);
                    initUI(current);
                } else {
                    initUI(null);
                }
            }
        });
        
        fc.setDragEnabled(false);
        fc.setFileSelectionMode(JFileChooser.FILES_ONLY);
        String[] EXTENSION = new String[] { "txt", "idx", "hash", "Hash" };
        FileNameExtensionFilter filter = new FileNameExtensionFilter(
                "Hash Database File", EXTENSION);
        fc.setFileFilter(filter);
        fc.setMultiSelectionEnabled(false);
    }

    private void initUI(HashDb db) {
        boolean useForIngestEnabled = db != null && !ingestRunning;
        boolean useForIngestSelected = db != null && db.getUseForIngest();
        boolean showInboxMessagesEnabled = db != null && !ingestRunning && useForIngestSelected && db.getDbType().equals(DBType.KNOWN_BAD);
        boolean showInboxMessagesSelected = db != null && db.getShowInboxMessages();
        boolean deleteButtonEnabled = db != null && !ingestRunning;
        boolean importButtonEnabled = !ingestRunning;
        if (db == null) {
            setButtonFromIndexStatus(this.indexButton, this.hashDbIndexStatusLabel, IndexStatus.NONE);
            this.hashDbLocationLabel.setText("No database selected");
            this.hashDbNameLabel.setText("No database selected");
            this.hashDbIndexStatusLabel.setText("No database selected");
            this.hashDbTypeLabel.setText("No database selected");
        } else {
            setButtonFromIndexStatus(this.indexButton, this.hashDbIndexStatusLabel, db.status());
            String shortenPath = db.getDatabasePaths().get(0);
            this.hashDbLocationLabel.setToolTipText(shortenPath);
            if(shortenPath.length() > 50){
                shortenPath = shortenPath.substring(0, 10 + shortenPath.substring(10).indexOf(File.separator) + 1) + "..." +
                        shortenPath.substring((shortenPath.length() - 20) + shortenPath.substring(shortenPath.length() - 20).indexOf(File.separator));
            }
            this.hashDbLocationLabel.setText(shortenPath);
            this.hashDbNameLabel.setText(db.getName());
            this.hashDbTypeLabel.setText(db.getDbType().getDisplayName());
        }
        this.useForIngestCheckbox.setSelected(useForIngestSelected);
        this.useForIngestCheckbox.setEnabled(useForIngestEnabled);
        this.showInboxMessagesCheckBox.setSelected(showInboxMessagesSelected);
        this.showInboxMessagesCheckBox.setEnabled(showInboxMessagesEnabled);
        this.deleteButton.setEnabled(deleteButtonEnabled);
        this.importButton.setEnabled(importButtonEnabled);
    }
    
    /**
     * Don't allow any changes if ingest is running
     */
    void setIngestRunning(boolean running) {
        ingestRunning = running;
        if(running) {
            ingestRunningLabel.setText("Ingest is ongoing; some settings will be unavailable until it finishes.");
        } else {
            ingestRunningLabel.setText("");
        }
        
        int selection = getSelection();
        if(selection != -1) {
            initUI(HashDbXML.getCurrent().getAllSets().get(selection));
        }
    }

    /** This method is called from within the constructor to
     * initialize the form.
     * WARNING: Do NOT modify this code. The content of this method is
     * always regenerated by the Form Editor.
     */
    @SuppressWarnings("unchecked")
    // <editor-fold defaultstate="collapsed" desc="Generated Code">//GEN-BEGIN:initComponents
    private void initComponents() {

        jSplitPane1 = new javax.swing.JSplitPane();
        leftPanel = new javax.swing.JPanel();
        jScrollPane1 = new javax.swing.JScrollPane();
        hashSetTable = new javax.swing.JTable();
        importButton = new javax.swing.JButton();
        rightPanel = new javax.swing.JPanel();
        nameLabel = new javax.swing.JLabel();
        hashDbNameLabel = new javax.swing.JLabel();
        locationLabel = new javax.swing.JLabel();
        hashDbLocationLabel = new javax.swing.JLabel();
        useForIngestCheckbox = new javax.swing.JCheckBox();
        showInboxMessagesCheckBox = new javax.swing.JCheckBox();
        indexLabel = new javax.swing.JLabel();
        indexButton = new javax.swing.JButton();
        ingestRunningLabel = new javax.swing.JLabel();
        hashDbIndexStatusLabel = new javax.swing.JLabel();
        typeLabel = new javax.swing.JLabel();
        hashDbTypeLabel = new javax.swing.JLabel();
        deleteButton = new javax.swing.JButton();

        jScrollPane1.setBackground(new java.awt.Color(255, 255, 255));

        hashSetTable.setModel(new javax.swing.table.DefaultTableModel(
            new Object [][] {

            },
            new String [] {

            }
        ));
        hashSetTable.setShowHorizontalLines(false);
        hashSetTable.setShowVerticalLines(false);
        hashSetTable.addKeyListener(new java.awt.event.KeyAdapter() {
            public void keyPressed(java.awt.event.KeyEvent evt) {
                hashSetTableKeyPressed(evt);
            }
        });
        jScrollPane1.setViewportView(hashSetTable);

        importButton.setText(org.openide.util.NbBundle.getMessage(HashDbManagementPanel.class, "HashDbManagementPanel.importButton.text")); // NOI18N
        importButton.addActionListener(new java.awt.event.ActionListener() {
            public void actionPerformed(java.awt.event.ActionEvent evt) {
                importButtonActionPerformed(evt);
            }
        });

        javax.swing.GroupLayout leftPanelLayout = new javax.swing.GroupLayout(leftPanel);
        leftPanel.setLayout(leftPanelLayout);
        leftPanelLayout.setHorizontalGroup(
            leftPanelLayout.createParallelGroup(javax.swing.GroupLayout.Alignment.LEADING)
            .addComponent(jScrollPane1, javax.swing.GroupLayout.DEFAULT_SIZE, 176, Short.MAX_VALUE)
            .addGroup(leftPanelLayout.createSequentialGroup()
                .addContainerGap()
                .addComponent(importButton)
                .addContainerGap())
        );
        leftPanelLayout.setVerticalGroup(
            leftPanelLayout.createParallelGroup(javax.swing.GroupLayout.Alignment.LEADING)
            .addGroup(javax.swing.GroupLayout.Alignment.TRAILING, leftPanelLayout.createSequentialGroup()
                .addComponent(jScrollPane1, javax.swing.GroupLayout.DEFAULT_SIZE, 313, Short.MAX_VALUE)
                .addGap(0, 0, 0)
                .addComponent(importButton)
                .addGap(0, 0, 0))
        );

        jSplitPane1.setLeftComponent(leftPanel);

        nameLabel.setText(org.openide.util.NbBundle.getMessage(HashDbManagementPanel.class, "HashDbManagementPanel.nameLabel.text")); // NOI18N

        hashDbNameLabel.setText(org.openide.util.NbBundle.getMessage(HashDbManagementPanel.class, "HashDbManagementPanel.hashDbNameLabel.text")); // NOI18N

        locationLabel.setText(org.openide.util.NbBundle.getMessage(HashDbManagementPanel.class, "HashDbManagementPanel.locationLabel.text")); // NOI18N

        hashDbLocationLabel.setText(org.openide.util.NbBundle.getMessage(HashDbManagementPanel.class, "HashDbManagementPanel.hashDbLocationLabel.text")); // NOI18N

        useForIngestCheckbox.setText(org.openide.util.NbBundle.getMessage(HashDbManagementPanel.class, "HashDbManagementPanel.useForIngestCheckbox.text")); // NOI18N
        useForIngestCheckbox.setEnabled(false);
        useForIngestCheckbox.addActionListener(new java.awt.event.ActionListener() {
            public void actionPerformed(java.awt.event.ActionEvent evt) {
                useForIngestCheckboxActionPerformed(evt);
            }
        });

        showInboxMessagesCheckBox.setText(org.openide.util.NbBundle.getMessage(HashDbManagementPanel.class, "HashDbManagementPanel.showInboxMessagesCheckBox.text")); // NOI18N
        showInboxMessagesCheckBox.setEnabled(false);
        showInboxMessagesCheckBox.addActionListener(new java.awt.event.ActionListener() {
            public void actionPerformed(java.awt.event.ActionEvent evt) {
                showInboxMessagesCheckBoxActionPerformed(evt);
            }
        });

        indexLabel.setText(org.openide.util.NbBundle.getMessage(HashDbManagementPanel.class, "HashDbManagementPanel.indexLabel.text")); // NOI18N

        indexButton.setText(org.openide.util.NbBundle.getMessage(HashDbManagementPanel.class, "HashDbManagementPanel.indexButton.text")); // NOI18N
        indexButton.setEnabled(false);
        indexButton.addActionListener(new java.awt.event.ActionListener() {
            public void actionPerformed(java.awt.event.ActionEvent evt) {
                indexButtonActionPerformed(evt);
            }
        });

        ingestRunningLabel.setText(org.openide.util.NbBundle.getMessage(HashDbManagementPanel.class, "HashDbManagementPanel.ingestRunningLabel.text")); // NOI18N

        hashDbIndexStatusLabel.setText(org.openide.util.NbBundle.getMessage(HashDbManagementPanel.class, "HashDbManagementPanel.hashDbIndexStatusLabel.text")); // NOI18N

        typeLabel.setText(org.openide.util.NbBundle.getMessage(HashDbManagementPanel.class, "HashDbManagementPanel.typeLabel.text")); // NOI18N

        hashDbTypeLabel.setText(org.openide.util.NbBundle.getMessage(HashDbManagementPanel.class, "HashDbManagementPanel.hashDbTypeLabel.text")); // NOI18N

        deleteButton.setText(org.openide.util.NbBundle.getMessage(HashDbManagementPanel.class, "HashDbManagementPanel.deleteButton.text")); // NOI18N
        deleteButton.setEnabled(false);
        deleteButton.addActionListener(new java.awt.event.ActionListener() {
            public void actionPerformed(java.awt.event.ActionEvent evt) {
                deleteButtonActionPerformed(evt);
            }
        });

        javax.swing.GroupLayout rightPanelLayout = new javax.swing.GroupLayout(rightPanel);
        rightPanel.setLayout(rightPanelLayout);
        rightPanelLayout.setHorizontalGroup(
            rightPanelLayout.createParallelGroup(javax.swing.GroupLayout.Alignment.LEADING)
            .addGroup(rightPanelLayout.createSequentialGroup()
                .addContainerGap()
                .addGroup(rightPanelLayout.createParallelGroup(javax.swing.GroupLayout.Alignment.TRAILING)
                    .addGroup(rightPanelLayout.createSequentialGroup()
                        .addGroup(rightPanelLayout.createParallelGroup(javax.swing.GroupLayout.Alignment.LEADING)
                            .addGroup(rightPanelLayout.createSequentialGroup()
                                .addComponent(nameLabel)
                                .addPreferredGap(javax.swing.LayoutStyle.ComponentPlacement.RELATED)
                                .addComponent(hashDbNameLabel))
                            .addGroup(rightPanelLayout.createSequentialGroup()
                                .addComponent(locationLabel)
                                .addPreferredGap(javax.swing.LayoutStyle.ComponentPlacement.RELATED)
                                .addComponent(hashDbLocationLabel))
                            .addGroup(rightPanelLayout.createSequentialGroup()
                                .addComponent(ingestRunningLabel)
                                .addPreferredGap(javax.swing.LayoutStyle.ComponentPlacement.RELATED)
                                .addComponent(useForIngestCheckbox))
                            .addGroup(rightPanelLayout.createSequentialGroup()
                                .addComponent(typeLabel)
                                .addPreferredGap(javax.swing.LayoutStyle.ComponentPlacement.RELATED)
                                .addComponent(hashDbTypeLabel))
                            .addGroup(rightPanelLayout.createSequentialGroup()
                                .addGap(10, 10, 10)
                                .addComponent(indexButton))
                            .addGroup(rightPanelLayout.createSequentialGroup()
                                .addComponent(indexLabel)
                                .addPreferredGap(javax.swing.LayoutStyle.ComponentPlacement.RELATED)
                                .addComponent(hashDbIndexStatusLabel)))
                        .addGap(0, 0, Short.MAX_VALUE))
                    .addGroup(rightPanelLayout.createSequentialGroup()
                        .addComponent(showInboxMessagesCheckBox)
                        .addPreferredGap(javax.swing.LayoutStyle.ComponentPlacement.RELATED, 21, Short.MAX_VALUE)
                        .addComponent(deleteButton)))
                .addContainerGap())
        );
        rightPanelLayout.setVerticalGroup(
            rightPanelLayout.createParallelGroup(javax.swing.GroupLayout.Alignment.LEADING)
            .addGroup(rightPanelLayout.createSequentialGroup()
                .addContainerGap()
                .addGroup(rightPanelLayout.createParallelGroup(javax.swing.GroupLayout.Alignment.BASELINE)
                    .addComponent(nameLabel)
                    .addComponent(hashDbNameLabel))
                .addPreferredGap(javax.swing.LayoutStyle.ComponentPlacement.RELATED)
                .addGroup(rightPanelLayout.createParallelGroup(javax.swing.GroupLayout.Alignment.BASELINE)
                    .addComponent(locationLabel)
                    .addComponent(hashDbLocationLabel))
                .addPreferredGap(javax.swing.LayoutStyle.ComponentPlacement.RELATED)
                .addGroup(rightPanelLayout.createParallelGroup(javax.swing.GroupLayout.Alignment.BASELINE)
                    .addComponent(typeLabel)
                    .addComponent(hashDbTypeLabel))
                .addPreferredGap(javax.swing.LayoutStyle.ComponentPlacement.RELATED)
                .addGroup(rightPanelLayout.createParallelGroup(javax.swing.GroupLayout.Alignment.BASELINE)
                    .addComponent(indexLabel)
<<<<<<< HEAD
                    .addComponent(indexButton))
                .addGap(7, 7, 7)
                .addComponent(useForIngestCheckbox)
                .addPreferredGap(javax.swing.LayoutStyle.ComponentPlacement.UNRELATED)
                .addComponent(showInboxMessagesCheckBox)
                .addPreferredGap(javax.swing.LayoutStyle.ComponentPlacement.RELATED, 175, Short.MAX_VALUE)
=======
                    .addComponent(hashDbIndexStatusLabel))
                .addPreferredGap(javax.swing.LayoutStyle.ComponentPlacement.RELATED)
                .addComponent(indexButton)
                .addPreferredGap(javax.swing.LayoutStyle.ComponentPlacement.RELATED, 138, Short.MAX_VALUE)
>>>>>>> 937175ff
                .addComponent(ingestRunningLabel)
                .addPreferredGap(javax.swing.LayoutStyle.ComponentPlacement.RELATED, 36, Short.MAX_VALUE)
                .addComponent(useForIngestCheckbox)
                .addPreferredGap(javax.swing.LayoutStyle.ComponentPlacement.RELATED)
                .addGroup(rightPanelLayout.createParallelGroup(javax.swing.GroupLayout.Alignment.BASELINE)
                    .addComponent(deleteButton)
                    .addComponent(showInboxMessagesCheckBox)))
        );

        jSplitPane1.setRightComponent(rightPanel);

        javax.swing.GroupLayout layout = new javax.swing.GroupLayout(this);
        this.setLayout(layout);
        layout.setHorizontalGroup(
            layout.createParallelGroup(javax.swing.GroupLayout.Alignment.LEADING)
            .addComponent(jSplitPane1)
        );
        layout.setVerticalGroup(
            layout.createParallelGroup(javax.swing.GroupLayout.Alignment.LEADING)
            .addComponent(jSplitPane1)
        );
    }// </editor-fold>//GEN-END:initComponents

    private void deleteButtonActionPerformed(java.awt.event.ActionEvent evt) {//GEN-FIRST:event_deleteButtonActionPerformed
        int selected = getSelection();
        if(selected >= 0 && selected < HashDbXML.getCurrent().getKnownBadSets().size()) {
            HashDbXML.getCurrent().removeKnownBadSetAt(selected);
        } else {
            HashDbXML.getCurrent().removeNSRLSet();
        }
        hashSetTableModel.resync();
    }//GEN-LAST:event_deleteButtonActionPerformed

    private void importButtonActionPerformed(java.awt.event.ActionEvent evt) {//GEN-FIRST:event_importButtonActionPerformed
        boolean nsrl = false;
        int retval = fc.showOpenDialog(this);
        if (retval == JFileChooser.APPROVE_OPTION) {
            File f = fc.getSelectedFile();
            try {
                String filePath = f.getCanonicalPath();
                if (HashDb.isIndexPath(filePath)) {
                    filePath = HashDb.toDatabasePath(filePath);
                }
                String derivedName = SleuthkitJNI.getDatabaseName(filePath);
                JCheckBox nsrlCheckBox = new JCheckBox("Set as NSRL", false);
                JTextField nameTextField = new JTextField(derivedName);
                JOptionPane.showMessageDialog(this, new Object[]{"New Hash Set name:", nameTextField, nsrlCheckBox}, "New Hash Set", JOptionPane.PLAIN_MESSAGE);
                String setName = nameTextField.getText();
                if (setName != null && !setName.equals("")) {
<<<<<<< HEAD
                    HashDb newDb = new HashDb(setName, Arrays.asList(new String[]{filePath}), true, !nsrlCheckBox.isSelected());
=======
                    nsrl = nsrlCheckBox.isSelected();
                    HashDb newDb = new HashDb(setName, Arrays.asList(new String[]{filePath}), true, !nsrl, nsrl ? DBType.NSRL : DBType.KNOWN_BAD);
>>>>>>> 937175ff
                    int toIndex = JOptionPane.NO_OPTION;
                    if (IndexStatus.isIngestible(newDb.status())) {
                        newDb.setUseForIngest(true);
                    } else {
                        toIndex = JOptionPane.showConfirmDialog(this, "The database you added has no index.\n" + "It will not be used for ingest until you create one.\n" + "Would you like to do so now?", "No Index Exists", JOptionPane.YES_NO_OPTION);
                    }
                    if (toIndex == JOptionPane.YES_OPTION) {
                        try {
                            newDb.createIndex();
                        } catch (TskException ex) {
                            logger.log(Level.WARNING, "Error creating index", ex);
                        }
                    }
                    if(nsrl) {
                        HashDbXML.getCurrent().setNSRLSet(newDb);
                    } else {
                        HashDbXML.getCurrent().addKnownBadSet(newDb);
                    }
                }
            } catch (IOException ex) {
                logger.log(Level.WARNING, "Couldn't get selected file path.", ex);
            } catch (TskException ex) {
                logger.log(Level.WARNING, "Invalid database: ", ex);
                int tryAgain = JOptionPane.showConfirmDialog(this, "Database file you chose cannot be opened.\n" + "If it was just an index, please try to recreate it from the database.\n" + "Would you like to choose another database?", "Invalid File", JOptionPane.YES_NO_OPTION);
                if (tryAgain == JOptionPane.YES_OPTION) {
                    importButtonActionPerformed(null);
                }
            }
        }
        hashSetTableModel.resync();
        int size = 0;
        if(nsrl) {
            size = HashDbXML.getCurrent().getAllSets().size();
        } else {
            size = HashDbXML.getCurrent().getKnownBadSets().size();
        }
        setSelection(size-1);
    }//GEN-LAST:event_importButtonActionPerformed

    private void hashSetTableKeyPressed(java.awt.event.KeyEvent evt) {//GEN-FIRST:event_hashSetTableKeyPressed
        if (evt.getKeyCode() == KeyEvent.VK_DELETE) {
            int selected = getSelection();
            if (selected >= 0 && selected < HashDbXML.getCurrent().getKnownBadSets().size()) {
                HashDbXML.getCurrent().removeKnownBadSetAt(selected);
            } else {
                HashDbXML.getCurrent().removeNSRLSet();
            }
            hashSetTableModel.resync();
        }
    }//GEN-LAST:event_hashSetTableKeyPressed

    private void useForIngestCheckboxActionPerformed(java.awt.event.ActionEvent evt) {//GEN-FIRST:event_useForIngestCheckboxActionPerformed
        int selected = getSelection();
        if (selected >= 0 && selected < HashDbXML.getCurrent().getKnownBadSets().size()) {
            HashDb current = HashDbXML.getCurrent().getKnownBadSets().remove(selected);
            current.setUseForIngest(useForIngestCheckbox.isSelected());
            HashDbXML.getCurrent().addKnownBadSet(selected, current);
        } else {
            HashDb current = HashDbXML.getCurrent().getNSRLSet();
            current.setUseForIngest(useForIngestCheckbox.isSelected());
            HashDbXML.getCurrent().setNSRLSet(current);
        }
        this.showInboxMessagesCheckBox.setEnabled(useForIngestCheckbox.isSelected());
    }//GEN-LAST:event_useForIngestCheckboxActionPerformed

    private void showInboxMessagesCheckBoxActionPerformed(java.awt.event.ActionEvent evt) {//GEN-FIRST:event_showInboxMessagesCheckBoxActionPerformed
        int selected = getSelection();
        if (selected >= 0 && selected < HashDbXML.getCurrent().getKnownBadSets().size()) {
            HashDb current = HashDbXML.getCurrent().getKnownBadSets().remove(selected);
            current.setShowInboxMessages(showInboxMessagesCheckBox.isSelected());
            HashDbXML.getCurrent().addKnownBadSet(selected, current);
        } else {
            HashDb current = HashDbXML.getCurrent().getNSRLSet();
            current.setShowInboxMessages(showInboxMessagesCheckBox.isSelected());
            HashDbXML.getCurrent().setNSRLSet(current);
        }
    }//GEN-LAST:event_showInboxMessagesCheckBoxActionPerformed

    private void indexButtonActionPerformed(java.awt.event.ActionEvent evt) {//GEN-FIRST:event_indexButtonActionPerformed
        int selected = getSelection();
        HashDb current = HashDbXML.getCurrent().getAllSets().get(selected);
        try {
            current.createIndex();
        } catch (TskException ex) {
            logger.log(Level.WARNING, "Error creating index", ex);
        }
        setButtonFromIndexStatus(indexButton, this.hashDbIndexStatusLabel, current.status());
    }//GEN-LAST:event_indexButtonActionPerformed

    // Variables declaration - do not modify//GEN-BEGIN:variables
    private javax.swing.JButton deleteButton;
    private javax.swing.JLabel hashDbIndexStatusLabel;
    private javax.swing.JLabel hashDbLocationLabel;
    private javax.swing.JLabel hashDbNameLabel;
    private javax.swing.JLabel hashDbTypeLabel;
    private javax.swing.JTable hashSetTable;
    private javax.swing.JButton importButton;
    private javax.swing.JButton indexButton;
    private javax.swing.JLabel indexLabel;
    private javax.swing.JLabel ingestRunningLabel;
    private javax.swing.JScrollPane jScrollPane1;
    private javax.swing.JSplitPane jSplitPane1;
    private javax.swing.JPanel leftPanel;
    private javax.swing.JLabel locationLabel;
    private javax.swing.JLabel nameLabel;
    private javax.swing.JPanel rightPanel;
    private javax.swing.JCheckBox showInboxMessagesCheckBox;
    private javax.swing.JLabel typeLabel;
    private javax.swing.JCheckBox useForIngestCheckbox;
    // End of variables declaration//GEN-END:variables

    private class HashSetTableModel extends AbstractTableModel {

        private HashDbXML xmlHandle = HashDbXML.getCurrent();

        @Override
        public int getColumnCount() {
            return 1;
        }

        @Override
        public int getRowCount() {
            return xmlHandle.getAllSets().size();
        }

        @Override
        public String getColumnName(int column) {
            return "Name";
        }

        @Override
        public Object getValueAt(int rowIndex, int columnIndex) {
            if(rowIndex == this.getRowCount()-1 && xmlHandle.getNSRLSet() != null) {
                return xmlHandle.getNSRLSet().getName() + " (NSRL)";
            } else {
                return xmlHandle.getKnownBadSets().get(rowIndex).getName();
            }
        }

        @Override
        public boolean isCellEditable(int rowIndex, int columnIndex) {
            return false;
        }

        @Override
        public void setValueAt(Object aValue, int rowIndex, int columnIndex) {
            throw new UnsupportedOperationException("Editing of cells is not supported");
        }

        @Override
        public Class<?> getColumnClass(int c) {
            return getValueAt(0, c).getClass();
        }

        void resync() {
            fireTableDataChanged();
        }
    }
    
    static void setButtonFromIndexStatus(JButton theButton, JLabel theLabel, IndexStatus status) {
        theLabel.setText(status.message());
        switch (status) {
            case INDEX_OUTDATED:
                theButton.setText("Re-index");
                theButton.setEnabled(true);
                break;
            case INDEX_CURRENT:
                theButton.setText("Re-index");
                theButton.setEnabled(true);
                break;
            case NO_INDEX:
                theButton.setText("Index");
                theButton.setEnabled(true);
                break;
            case INDEXING:
                theButton.setText("Indexing");
                theButton.setEnabled(false);
                break;
            default:
                theButton.setText("Index");
                theButton.setEnabled(false);
        }
        if (ingestRunning) {
            theButton.setEnabled(false);
        }
    }
    
    private int getSelection() {
        return hashSetTable.getSelectionModel().getMinSelectionIndex();
    }
    
    private void setSelection(int index) {
        if(index >= 0 && index < hashSetTable.getRowCount()) {
            hashSetTable.getSelectionModel().setSelectionInterval(index, index);
        }
    }
    void resync() {
        int index = getSelection();
        this.hashSetTableModel.resync();
        setSelection(index);
    }
}<|MERGE_RESOLUTION|>--- conflicted
+++ resolved
@@ -336,19 +336,10 @@
                 .addPreferredGap(javax.swing.LayoutStyle.ComponentPlacement.RELATED)
                 .addGroup(rightPanelLayout.createParallelGroup(javax.swing.GroupLayout.Alignment.BASELINE)
                     .addComponent(indexLabel)
-<<<<<<< HEAD
-                    .addComponent(indexButton))
-                .addGap(7, 7, 7)
-                .addComponent(useForIngestCheckbox)
-                .addPreferredGap(javax.swing.LayoutStyle.ComponentPlacement.UNRELATED)
-                .addComponent(showInboxMessagesCheckBox)
-                .addPreferredGap(javax.swing.LayoutStyle.ComponentPlacement.RELATED, 175, Short.MAX_VALUE)
-=======
                     .addComponent(hashDbIndexStatusLabel))
                 .addPreferredGap(javax.swing.LayoutStyle.ComponentPlacement.RELATED)
                 .addComponent(indexButton)
                 .addPreferredGap(javax.swing.LayoutStyle.ComponentPlacement.RELATED, 138, Short.MAX_VALUE)
->>>>>>> 937175ff
                 .addComponent(ingestRunningLabel)
                 .addPreferredGap(javax.swing.LayoutStyle.ComponentPlacement.RELATED, 36, Short.MAX_VALUE)
                 .addComponent(useForIngestCheckbox)
@@ -398,12 +389,8 @@
                 JOptionPane.showMessageDialog(this, new Object[]{"New Hash Set name:", nameTextField, nsrlCheckBox}, "New Hash Set", JOptionPane.PLAIN_MESSAGE);
                 String setName = nameTextField.getText();
                 if (setName != null && !setName.equals("")) {
-<<<<<<< HEAD
-                    HashDb newDb = new HashDb(setName, Arrays.asList(new String[]{filePath}), true, !nsrlCheckBox.isSelected());
-=======
                     nsrl = nsrlCheckBox.isSelected();
                     HashDb newDb = new HashDb(setName, Arrays.asList(new String[]{filePath}), true, !nsrl, nsrl ? DBType.NSRL : DBType.KNOWN_BAD);
->>>>>>> 937175ff
                     int toIndex = JOptionPane.NO_OPTION;
                     if (IndexStatus.isIngestible(newDb.status())) {
                         newDb.setUseForIngest(true);
