--- conflicted
+++ resolved
@@ -960,21 +960,9 @@
             stats.start();
 
             //notify main thread services started
-<<<<<<< HEAD
-            SwingUtilities.invokeLater(new Runnable() {
-
-                @Override
-                public void run() {
-                    for (IngestServiceAbstractFile s : AbstractFileServices) {
-                        IngestManager.fireServiceEvent(SERVICE_STARTED_EVT, s.getName());
-                    }
-                }
-            });
-=======
             for (IngestServiceAbstractFile s : AbstractFileServices) {
                 IngestManager.fireServiceEvent(SERVICE_STARTED_EVT, s.getName());
             }
->>>>>>> db5e80fb
 
             final String displayName = "File Ingest";
             progress = ProgressHandleFactory.createHandle(displayName, new Cancellable() {
