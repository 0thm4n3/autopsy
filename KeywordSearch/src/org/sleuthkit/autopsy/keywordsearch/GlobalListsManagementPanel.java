--- conflicted
+++ resolved
@@ -51,14 +51,10 @@
     private final PropertyChangeSupport pcs = new PropertyChangeSupport(this);
     private final org.sleuthkit.autopsy.keywordsearch.GlobalListSettingsPanel globalListSettingsPanel;
 
-<<<<<<< HEAD
     @Messages({"GlobalListsManagementPanel.settingsLoadFail.message=Failed to load keyword settings, using defaults.",
         "GlobalListsManagementPanel.settingsLoadFail.title=Load Failed"})
-    GlobalListsManagementPanel(KeywordSearchSettingsManager manager) {
-=======
-    GlobalListsManagementPanel(org.sleuthkit.autopsy.keywordsearch.GlobalListSettingsPanel gsp) {
+    GlobalListsManagementPanel(KeywordSearchSettingsManager manager, GlobalListSettingsPanel gsp) {
         this.globalListSettingsPanel = gsp;
->>>>>>> 4775b2ca
         tableModel = new KeywordListTableModel();
         this.manager = manager;
         initComponents();
@@ -213,7 +209,6 @@
  @Messages({"GlobalListsManagementPanel.newListFail.message=Failed to add the new list to the settings.",
         "GlobalListsManagementPanel.newListFail.title=New List Failed"})
     private void newListButtonActionPerformed(java.awt.event.ActionEvent evt) {//GEN-FIRST:event_newListButtonActionPerformed
-<<<<<<< HEAD
      String listName = (String) JOptionPane.showInputDialog(null, NbBundle.getMessage(this.getClass(), "KeywordSearch.newKwListTitle"),
              NbBundle.getMessage(this.getClass(), "KeywordSearch.newKeywordListMsg"), JOptionPane.PLAIN_MESSAGE, null, null, "");
      if (listName == null || listName.trim().equals("")) {
@@ -267,49 +262,7 @@
          }
      }
      pcs.firePropertyChange(OptionsPanelController.PROP_CHANGED, null, null);
-=======
-        XmlKeywordSearchList writer = XmlKeywordSearchList.getCurrent();
-        String listName = (String) JOptionPane.showInputDialog(null, NbBundle.getMessage(this.getClass(), "KeywordSearch.newKwListTitle"),
-                NbBundle.getMessage(this.getClass(), "KeywordSearch.newKeywordListMsg"), JOptionPane.PLAIN_MESSAGE, null, null, "");
-        if (listName == null || listName.trim().equals("")) {
-            return;
-        }
-        boolean shouldAdd = false;
-        if (writer.listExists(listName)) {
-            if (writer.getList(listName).isLocked()) {
-                boolean replace = KeywordSearchUtil.displayConfirmDialog(
-                        NbBundle.getMessage(this.getClass(), "KeywordSearch.newKeywordListMsg"),
-                        NbBundle.getMessage(this.getClass(), "KeywordSearchListsManagementPanel.newKeywordListDescription", listName),
-                        KeywordSearchUtil.DIALOG_MESSAGE_TYPE.WARN);
-                if (replace) {
-                    shouldAdd = true;
-                }
-            } else {
-                boolean replace = KeywordSearchUtil.displayConfirmDialog(
-                        NbBundle.getMessage(this.getClass(), "KeywordSearch.newKeywordListMsg"),
-                        NbBundle.getMessage(this.getClass(), "KeywordSearchListsManagementPanel.newKeywordListDescription2", listName),
-                        KeywordSearchUtil.DIALOG_MESSAGE_TYPE.WARN);
-                if (replace) {
-                    shouldAdd = true;
-                }
-            }
-        } else {
-            shouldAdd = true;
-        }
-        if (shouldAdd) {
-            writer.addList(listName, new ArrayList<Keyword>());
-        }
-        tableModel.resync();
-
-        //This loop selects the recently ADDED keywordslist in the JTable
-        for (int i = 0; i < listsTable.getRowCount(); i++) {
-            if (listsTable.getValueAt(i, 0).equals(listName)) {
-                listsTable.getSelectionModel().addSelectionInterval(i, i);
-            }
-        }
-        pcs.firePropertyChange(OptionsPanelController.PROP_CHANGED, null, null);
-        globalListSettingsPanel.setFocusOnKeywordTextBox();
->>>>>>> 4775b2ca
+    globalListSettingsPanel.setFocusOnKeywordTextBox();
     }//GEN-LAST:event_newListButtonActionPerformed
     @Messages({"GlobalListsManagementPanel.deleteListFail.message=Failed to delete list from settings.",
         "GlobalListsManagementPanel.deleteListFail.title=Delete List Failed"})
