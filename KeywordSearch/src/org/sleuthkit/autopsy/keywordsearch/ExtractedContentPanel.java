/*
 * Autopsy Forensic Browser
 *
 * Copyright 2011 Basis Technology Corp.
 * Contact: carrier <at> sleuthkit <dot> org
 *
 * Licensed under the Apache License, Version 2.0 (the "License");
 * you may not use this file except in compliance with the License.
 * You may obtain a copy of the License at
 *
 *     http://www.apache.org/licenses/LICENSE-2.0
 *
 * Unless required by applicable law or agreed to in writing, software
 * distributed under the License is distributed on an "AS IS" BASIS,
 * WITHOUT WARRANTIES OR CONDITIONS OF ANY KIND, either express or implied.
 * See the License for the specific language governing permissions and
 * limitations under the License.
 */
package org.sleuthkit.autopsy.keywordsearch;

import java.awt.ComponentOrientation;
import java.awt.EventQueue;
import java.awt.event.ActionEvent;
import java.awt.event.ActionListener;
import java.awt.event.ItemEvent;
import java.awt.event.ItemListener;
import java.util.ArrayList;
import java.util.List;
import java.util.concurrent.ExecutionException;
import java.util.logging.Level;

import org.openide.util.NbBundle;
import org.sleuthkit.autopsy.coreutils.Logger;
import javax.swing.JMenuItem;
import javax.swing.JTextPane;
import javax.swing.SizeRequirements;
import javax.swing.SwingWorker;
import javax.swing.text.Element;
import javax.swing.text.View;
import javax.swing.text.ViewFactory;
import javax.swing.text.html.InlineView;
import javax.swing.text.html.ParagraphView;
import javax.swing.text.html.HTMLEditorKit;
import javax.swing.text.html.HTMLEditorKit.HTMLFactory;
import javax.swing.text.html.StyleSheet;
import org.netbeans.api.progress.ProgressHandle;
import org.netbeans.api.progress.ProgressHandleFactory;
import org.sleuthkit.autopsy.coreutils.EscapeUtil;
import org.sleuthkit.autopsy.coreutils.TextUtil;

/**
 * Panel displays HTML content sent to ExtractedContentViewer, and provides a
 * combo-box to select between multiple sources.
 */
class ExtractedContentPanel extends javax.swing.JPanel {

    private static Logger logger = Logger.getLogger(ExtractedContentPanel.class.getName());

    ExtractedContentPanel() {
        initComponents();

        initControls();

        customizeComponents();

    }

    private void customizeComponents() {
        
        HTMLEditorKit editorKit = new HTMLEditorKit() {
            @Override
            public ViewFactory getViewFactory() {

                return new HTMLFactory() {
                    @Override
                    public View create(Element e) {
                        View v = super.create(e);
                        if (v instanceof InlineView) {
                            return new InlineView(e) {
                                @Override
                                public int getBreakWeight(int axis, float pos, float len) {
                                    return GoodBreakWeight;
                                }

                                @Override
                                public View breakView(int axis, int p0, float pos, float len) {
                                    if (axis == View.X_AXIS) {
                                        checkPainter();
                                        int p1 = getGlyphPainter().getBoundedPosition(this, p0, pos, len);
                                        if (p0 == getStartOffset() && p1 == getEndOffset()) {
                                            return this;
                                        }
                                        return createFragment(p0, p1);
                                    }
                                    return this;
                                }
                            };
                        } else if (v instanceof ParagraphView) {
                            return new ParagraphView(e) {
                                @Override
                                protected SizeRequirements calculateMinorAxisRequirements(int axis, SizeRequirements r) {
                                    if (r == null) {
                                        r = new SizeRequirements();
                                    }
                                    float pref = layoutPool.getPreferredSpan(axis);
                                    float min = layoutPool.getMinimumSpan(axis);
                                    // Don't include insets, Box.getXXXSpan will include them. 
                                    r.minimum = (int) min;
                                    r.preferred = Math.max(r.minimum, (int) pref);
                                    r.maximum = Integer.MAX_VALUE;
                                    r.alignment = 0.5f;
                                    return r;
                                }
                            };
                        }
                        return v;
                    }
                };
            }
        };
        
        // set font size manually in an effort to get fonts in this panel to look
        // similar to what is in the 'String View' content viewer.
        StyleSheet ss = editorKit.getStyleSheet();
        ss.addRule("body {font-size: 8.5px;}"); //NON-NLS
        
        extractedTextPane.setEditorKit(editorKit);

        sourceComboBox.addItemListener(new ItemListener() {
            @Override
            public void itemStateChanged(ItemEvent e) {
                if (e.getStateChange() == ItemEvent.SELECTED) {
                    MarkupSource source = (MarkupSource) e.getItem();
                    setMarkup(source);
                }
            }
        });


        setSources(new ArrayList<MarkupSource>());

        extractedTextPane.setComponentPopupMenu(rightClickMenu);
        ActionListener actList = new ActionListener() {
            @Override
            public void actionPerformed(ActionEvent e) {
                JMenuItem jmi = (JMenuItem) e.getSource();
                if (jmi.equals(copyMenuItem)) {
                    extractedTextPane.copy();
                } else if (jmi.equals(selectAllMenuItem)) {
                    extractedTextPane.selectAll();
                }
            }
        };
        copyMenuItem.addActionListener(actList);
        selectAllMenuItem.addActionListener(actList);
    }

    /**
     * This method is called from within the constructor to initialize the form.
     * WARNING: Do NOT modify this code. The content of this method is always
     * regenerated by the Form Editor.
     */
    @SuppressWarnings("unchecked")
    // <editor-fold defaultstate="collapsed" desc="Generated Code">//GEN-BEGIN:initComponents
    private void initComponents() {

        rightClickMenu = new javax.swing.JPopupMenu();
        copyMenuItem = new javax.swing.JMenuItem();
        selectAllMenuItem = new javax.swing.JMenuItem();
        jScrollPane1 = new javax.swing.JScrollPane();
        extractedTextPane = new JTextPane(){
            public boolean getScrollableTracksViewportWidth() {
                return (getSize().width < 400);
            }};
            sourceComboBox = new javax.swing.JComboBox<>();
            hitLabel = new javax.swing.JLabel();
            hitCountLabel = new javax.swing.JLabel();
            hitOfLabel = new javax.swing.JLabel();
            hitTotalLabel = new javax.swing.JLabel();
            hitButtonsLabel = new javax.swing.JLabel();
            hitPreviousButton = new javax.swing.JButton();
            hitNextButton = new javax.swing.JButton();
            pageButtonsLabel = new javax.swing.JLabel();
            pagePreviousButton = new javax.swing.JButton();
            pageNextButton = new javax.swing.JButton();
            pagesLabel = new javax.swing.JLabel();
            pageCurLabel = new javax.swing.JLabel();
            pageOfLabel = new javax.swing.JLabel();
            pageTotalLabel = new javax.swing.JLabel();

            copyMenuItem.setText(org.openide.util.NbBundle.getMessage(ExtractedContentPanel.class, "ExtractedContentPanel.copyMenuItem.text")); // NOI18N
            rightClickMenu.add(copyMenuItem);

            selectAllMenuItem.setText(org.openide.util.NbBundle.getMessage(ExtractedContentPanel.class, "ExtractedContentPanel.selectAllMenuItem.text")); // NOI18N
            rightClickMenu.add(selectAllMenuItem);

            setPreferredSize(new java.awt.Dimension(700, 400));

            jScrollPane1.setBackground(new java.awt.Color(255, 255, 255));
            jScrollPane1.setPreferredSize(new java.awt.Dimension(700, 400));

            extractedTextPane.setEditable(false);
            extractedTextPane.setAutoscrolls(false);
            extractedTextPane.setMaximumSize(new java.awt.Dimension(2000, 2000));
            extractedTextPane.setPreferredSize(new java.awt.Dimension(700, 400));
            jScrollPane1.setViewportView(extractedTextPane);

            sourceComboBox.setModel(new javax.swing.DefaultComboBoxModel<MarkupSource>());

            hitLabel.setText(org.openide.util.NbBundle.getMessage(ExtractedContentPanel.class, "ExtractedContentPanel.hitLabel.text")); // NOI18N
            hitLabel.setToolTipText(org.openide.util.NbBundle.getMessage(ExtractedContentPanel.class, "ExtractedContentPanel.hitLabel.toolTipText")); // NOI18N

            hitCountLabel.setHorizontalAlignment(javax.swing.SwingConstants.CENTER);
            hitCountLabel.setText(org.openide.util.NbBundle.getMessage(ExtractedContentPanel.class, "ExtractedContentPanel.hitCountLabel.text")); // NOI18N
            hitCountLabel.setMaximumSize(new java.awt.Dimension(18, 14));
            hitCountLabel.setMinimumSize(new java.awt.Dimension(18, 14));
            hitCountLabel.setPreferredSize(new java.awt.Dimension(18, 14));

            hitOfLabel.setText(org.openide.util.NbBundle.getMessage(ExtractedContentPanel.class, "ExtractedContentPanel.hitOfLabel.text")); // NOI18N

            hitTotalLabel.setHorizontalAlignment(javax.swing.SwingConstants.CENTER);
            hitTotalLabel.setText(org.openide.util.NbBundle.getMessage(ExtractedContentPanel.class, "ExtractedContentPanel.hitTotalLabel.text")); // NOI18N
            hitTotalLabel.setMaximumSize(new java.awt.Dimension(18, 14));
            hitTotalLabel.setMinimumSize(new java.awt.Dimension(18, 14));
            hitTotalLabel.setPreferredSize(new java.awt.Dimension(18, 14));

            hitButtonsLabel.setText(org.openide.util.NbBundle.getMessage(ExtractedContentPanel.class, "ExtractedContentPanel.hitButtonsLabel.text")); // NOI18N

            hitPreviousButton.setIcon(new javax.swing.ImageIcon(getClass().getResource("/org/sleuthkit/autopsy/keywordsearch/btn_step_back.png"))); // NOI18N NON-NLS
            hitPreviousButton.setText(org.openide.util.NbBundle.getMessage(ExtractedContentPanel.class, "ExtractedContentPanel.hitPreviousButton.text")); // NOI18N
            hitPreviousButton.setBorder(javax.swing.BorderFactory.createEmptyBorder(1, 1, 1, 1));
            hitPreviousButton.setBorderPainted(false);
            hitPreviousButton.setContentAreaFilled(false);
            hitPreviousButton.setDisabledIcon(new javax.swing.ImageIcon(getClass().getResource("/org/sleuthkit/autopsy/keywordsearch/btn_step_back_disabled.png"))); // NOI18N NON-NLS
            hitPreviousButton.setMargin(new java.awt.Insets(2, 0, 2, 0));
            hitPreviousButton.setPreferredSize(new java.awt.Dimension(23, 23));
            hitPreviousButton.setRolloverIcon(new javax.swing.ImageIcon(getClass().getResource("/org/sleuthkit/autopsy/keywordsearch/btn_step_back_hover.png"))); // NOI18N NON-NLS

            hitNextButton.setIcon(new javax.swing.ImageIcon(getClass().getResource("/org/sleuthkit/autopsy/keywordsearch/btn_step_forward.png"))); // NOI18N NON-NLS
            hitNextButton.setText(org.openide.util.NbBundle.getMessage(ExtractedContentPanel.class, "ExtractedContentPanel.hitNextButton.text")); // NOI18N
            hitNextButton.setBorder(javax.swing.BorderFactory.createEmptyBorder(1, 1, 1, 1));
            hitNextButton.setBorderPainted(false);
            hitNextButton.setContentAreaFilled(false);
            hitNextButton.setDisabledIcon(new javax.swing.ImageIcon(getClass().getResource("/org/sleuthkit/autopsy/keywordsearch/btn_step_forward_disabled.png"))); // NOI18N NON-NLS
            hitNextButton.setMargin(new java.awt.Insets(2, 0, 2, 0));
            hitNextButton.setPreferredSize(new java.awt.Dimension(23, 23));
            hitNextButton.setRolloverIcon(new javax.swing.ImageIcon(getClass().getResource("/org/sleuthkit/autopsy/keywordsearch/btn_step_forward_hover.png"))); // NOI18N NON-NLS

            pageButtonsLabel.setText(org.openide.util.NbBundle.getMessage(ExtractedContentPanel.class, "ExtractedContentPanel.pageButtonsLabel.text")); // NOI18N

            pagePreviousButton.setIcon(new javax.swing.ImageIcon(getClass().getResource("/org/sleuthkit/autopsy/keywordsearch/btn_step_back.png"))); // NOI18N NON-NLS
            pagePreviousButton.setText(org.openide.util.NbBundle.getMessage(ExtractedContentPanel.class, "ExtractedContentPanel.pagePreviousButton.text")); // NOI18N
            pagePreviousButton.setActionCommand(org.openide.util.NbBundle.getMessage(ExtractedContentPanel.class, "ExtractedContentPanel.pagePreviousButton.actionCommand")); // NOI18N
            pagePreviousButton.setBorder(javax.swing.BorderFactory.createEmptyBorder(1, 1, 1, 1));
            pagePreviousButton.setBorderPainted(false);
            pagePreviousButton.setContentAreaFilled(false);
            pagePreviousButton.setDisabledIcon(new javax.swing.ImageIcon(getClass().getResource("/org/sleuthkit/autopsy/keywordsearch/btn_step_back_disabled.png"))); // NOI18N NON-NLS
            pagePreviousButton.setMargin(new java.awt.Insets(2, 0, 2, 0));

            pageNextButton.setIcon(new javax.swing.ImageIcon(getClass().getResource("/org/sleuthkit/autopsy/keywordsearch/btn_step_forward.png"))); // NOI18N NON-NLS
            pageNextButton.setText(org.openide.util.NbBundle.getMessage(ExtractedContentPanel.class, "ExtractedContentPanel.pageNextButton.text")); // NOI18N
            pageNextButton.setBorder(javax.swing.BorderFactory.createEmptyBorder(1, 1, 1, 1));
            pageNextButton.setBorderPainted(false);
            pageNextButton.setContentAreaFilled(false);
            pageNextButton.setDisabledIcon(new javax.swing.ImageIcon(getClass().getResource("/org/sleuthkit/autopsy/keywordsearch/btn_step_forward_disabled.png"))); // NOI18N NON-NLS
            pageNextButton.setMargin(new java.awt.Insets(2, 0, 2, 0));
            pageNextButton.setPreferredSize(new java.awt.Dimension(23, 23));

            pagesLabel.setText(org.openide.util.NbBundle.getMessage(ExtractedContentPanel.class, "ExtractedContentPanel.pagesLabel.text")); // NOI18N

            pageCurLabel.setHorizontalAlignment(javax.swing.SwingConstants.CENTER);
            pageCurLabel.setText(org.openide.util.NbBundle.getMessage(ExtractedContentPanel.class, "ExtractedContentPanel.pageCurLabel.text")); // NOI18N

            pageOfLabel.setText(org.openide.util.NbBundle.getMessage(ExtractedContentPanel.class, "ExtractedContentPanel.pageOfLabel.text")); // NOI18N

            pageTotalLabel.setHorizontalAlignment(javax.swing.SwingConstants.CENTER);
            pageTotalLabel.setText(org.openide.util.NbBundle.getMessage(ExtractedContentPanel.class, "ExtractedContentPanel.pageTotalLabel.text")); // NOI18N

            javax.swing.GroupLayout layout = new javax.swing.GroupLayout(this);
            this.setLayout(layout);
            layout.setHorizontalGroup(
                layout.createParallelGroup(javax.swing.GroupLayout.Alignment.LEADING)
                .addGroup(layout.createSequentialGroup()
                    .addContainerGap()
                    .addComponent(hitLabel)
                    .addPreferredGap(javax.swing.LayoutStyle.ComponentPlacement.UNRELATED)
                    .addComponent(hitCountLabel, javax.swing.GroupLayout.PREFERRED_SIZE, 30, javax.swing.GroupLayout.PREFERRED_SIZE)
                    .addPreferredGap(javax.swing.LayoutStyle.ComponentPlacement.UNRELATED)
                    .addComponent(hitOfLabel)
                    .addPreferredGap(javax.swing.LayoutStyle.ComponentPlacement.UNRELATED)
                    .addComponent(hitTotalLabel, javax.swing.GroupLayout.PREFERRED_SIZE, 30, javax.swing.GroupLayout.PREFERRED_SIZE)
                    .addPreferredGap(javax.swing.LayoutStyle.ComponentPlacement.UNRELATED)
                    .addComponent(hitButtonsLabel)
                    .addPreferredGap(javax.swing.LayoutStyle.ComponentPlacement.RELATED)
                    .addComponent(hitPreviousButton, javax.swing.GroupLayout.PREFERRED_SIZE, 23, javax.swing.GroupLayout.PREFERRED_SIZE)
                    .addGap(0, 0, 0)
                    .addComponent(hitNextButton, javax.swing.GroupLayout.PREFERRED_SIZE, 23, javax.swing.GroupLayout.PREFERRED_SIZE)
                    .addPreferredGap(javax.swing.LayoutStyle.ComponentPlacement.UNRELATED)
                    .addComponent(pagesLabel)
                    .addPreferredGap(javax.swing.LayoutStyle.ComponentPlacement.RELATED)
                    .addComponent(pageCurLabel, javax.swing.GroupLayout.PREFERRED_SIZE, 30, javax.swing.GroupLayout.PREFERRED_SIZE)
                    .addPreferredGap(javax.swing.LayoutStyle.ComponentPlacement.UNRELATED)
                    .addComponent(pageOfLabel)
                    .addPreferredGap(javax.swing.LayoutStyle.ComponentPlacement.RELATED)
                    .addComponent(pageTotalLabel, javax.swing.GroupLayout.PREFERRED_SIZE, 30, javax.swing.GroupLayout.PREFERRED_SIZE)
                    .addGap(18, 18, 18)
                    .addComponent(pageButtonsLabel)
                    .addPreferredGap(javax.swing.LayoutStyle.ComponentPlacement.UNRELATED)
                    .addComponent(pagePreviousButton)
                    .addGap(0, 0, 0)
                    .addComponent(pageNextButton, javax.swing.GroupLayout.PREFERRED_SIZE, javax.swing.GroupLayout.DEFAULT_SIZE, javax.swing.GroupLayout.PREFERRED_SIZE)
                    .addPreferredGap(javax.swing.LayoutStyle.ComponentPlacement.RELATED, javax.swing.GroupLayout.DEFAULT_SIZE, Short.MAX_VALUE)
                    .addComponent(sourceComboBox, javax.swing.GroupLayout.PREFERRED_SIZE, javax.swing.GroupLayout.DEFAULT_SIZE, javax.swing.GroupLayout.PREFERRED_SIZE))
                .addComponent(jScrollPane1, javax.swing.GroupLayout.PREFERRED_SIZE, 0, Short.MAX_VALUE)
            );
            layout.setVerticalGroup(
                layout.createParallelGroup(javax.swing.GroupLayout.Alignment.LEADING)
                .addGroup(layout.createSequentialGroup()
                    .addGroup(layout.createParallelGroup(javax.swing.GroupLayout.Alignment.LEADING)
                        .addComponent(sourceComboBox, javax.swing.GroupLayout.PREFERRED_SIZE, javax.swing.GroupLayout.DEFAULT_SIZE, javax.swing.GroupLayout.PREFERRED_SIZE)
                        .addGroup(layout.createParallelGroup(javax.swing.GroupLayout.Alignment.BASELINE)
                            .addComponent(hitCountLabel, javax.swing.GroupLayout.PREFERRED_SIZE, javax.swing.GroupLayout.DEFAULT_SIZE, javax.swing.GroupLayout.PREFERRED_SIZE)
                            .addComponent(hitOfLabel)
                            .addComponent(hitTotalLabel, javax.swing.GroupLayout.PREFERRED_SIZE, javax.swing.GroupLayout.DEFAULT_SIZE, javax.swing.GroupLayout.PREFERRED_SIZE)
                            .addComponent(hitLabel)
                            .addComponent(hitButtonsLabel))
                        .addComponent(hitPreviousButton, javax.swing.GroupLayout.PREFERRED_SIZE, 23, javax.swing.GroupLayout.PREFERRED_SIZE)
                        .addComponent(hitNextButton, javax.swing.GroupLayout.PREFERRED_SIZE, 23, javax.swing.GroupLayout.PREFERRED_SIZE)
                        .addGroup(layout.createParallelGroup(javax.swing.GroupLayout.Alignment.BASELINE)
                            .addComponent(pageButtonsLabel)
                            .addComponent(pageTotalLabel)
                            .addComponent(pagesLabel)
                            .addComponent(pageCurLabel)
                            .addComponent(pageOfLabel))
                        .addComponent(pageNextButton, javax.swing.GroupLayout.PREFERRED_SIZE, javax.swing.GroupLayout.DEFAULT_SIZE, javax.swing.GroupLayout.PREFERRED_SIZE)
                        .addComponent(pagePreviousButton, javax.swing.GroupLayout.PREFERRED_SIZE, 23, javax.swing.GroupLayout.PREFERRED_SIZE))
                    .addGap(0, 0, 0)
                    .addComponent(jScrollPane1, javax.swing.GroupLayout.DEFAULT_SIZE, 377, Short.MAX_VALUE))
            );
        }// </editor-fold>//GEN-END:initComponents
    // Variables declaration - do not modify//GEN-BEGIN:variables
    private javax.swing.JMenuItem copyMenuItem;
    private javax.swing.JTextPane extractedTextPane;
    private javax.swing.JLabel hitButtonsLabel;
    private javax.swing.JLabel hitCountLabel;
    private javax.swing.JLabel hitLabel;
    private javax.swing.JButton hitNextButton;
    private javax.swing.JLabel hitOfLabel;
    private javax.swing.JButton hitPreviousButton;
    private javax.swing.JLabel hitTotalLabel;
    private javax.swing.JScrollPane jScrollPane1;
    private javax.swing.JLabel pageButtonsLabel;
    private javax.swing.JLabel pageCurLabel;
    private javax.swing.JButton pageNextButton;
    private javax.swing.JLabel pageOfLabel;
    private javax.swing.JButton pagePreviousButton;
    private javax.swing.JLabel pageTotalLabel;
    private javax.swing.JLabel pagesLabel;
    private javax.swing.JPopupMenu rightClickMenu;
    private javax.swing.JMenuItem selectAllMenuItem;
    private javax.swing.JComboBox<MarkupSource> sourceComboBox;
    // End of variables declaration//GEN-END:variables

    void refreshCurrentMarkup() {
        MarkupSource ms = (MarkupSource) sourceComboBox.getSelectedItem();
        setMarkup(ms);
    }

    /**
     * Set the available sources (selects the first source in the list by
     * default)
     *
     * @param sources
     */
    void setSources(List<MarkupSource> sources) {
        sourceComboBox.removeAllItems();
        setPanelText(null, false);

        for (MarkupSource ms : sources) {
            sourceComboBox.addItem(ms);
        }

        if (!sources.isEmpty()) {
            sourceComboBox.setSelectedIndex(0);
        }
    }

    /**
     * Return the types of mark up sources that this viewer knows about. 
     * Different sources will markup the text in different ways. 
     * 
     * @return currently available sources on the panel
     */
    public List<MarkupSource> getSources() {
        ArrayList<MarkupSource> sources = new ArrayList<>();
        for (int i = 0; i < sourceComboBox.getItemCount(); ++i) {
            sources.add(sourceComboBox.getItemAt(i));
        }
        return sources;
    }

    /**
     * Get the source selected in the combo box
     * @return currently selected Source
     */
    public MarkupSource getSelectedSource() {
        return (MarkupSource) sourceComboBox.getSelectedItem();
    }

    private void setPanelText(String text, boolean detectDirection) {
        if (text == null) {
            text = "";
        }

        if (detectDirection) {
            //detect text direction using first 1024 chars and set it
            //get first up to 1024 chars, strip <pre> tag and unescape html to get the string on which to detect
            final int len = text.length();
            final int prefixLen = "<pre>".length(); //NON-NLS
            if (len > prefixLen) {
                final int maxOrientChars = Math.min(len, 1024);
                final String orientDetectText = EscapeUtil.unEscapeHtml(text.substring(prefixLen, maxOrientChars));
                ComponentOrientation direction = TextUtil.getTextDirection(orientDetectText);
                //logger.log(Level.INFO, "ORIENTATION LEFT TO RIGHT: " + direction.isLeftToRight());
                extractedTextPane.applyComponentOrientation(direction);
            } else {
                extractedTextPane.applyComponentOrientation(ComponentOrientation.LEFT_TO_RIGHT);
            }
        } else {
            extractedTextPane.applyComponentOrientation(ComponentOrientation.LEFT_TO_RIGHT);
        }

        extractedTextPane.setText(text);
        extractedTextPane.setCaretPosition(0);
    }

    private void initControls() {
        hitPreviousButton.setEnabled(false);
        hitNextButton.setEnabled(false);
    }

    void scrollToAnchor(String anchor) {
        extractedTextPane.scrollToReference(anchor);
    }

    /**
     *
     * @param current, current hit to update the display with
     */
    void updateCurrentMatchDisplay(int current) {
        if (current == 0) {
            hitCountLabel.setText("-");
        } else {
            hitCountLabel.setText(Integer.toString(current));
        }
    }

    /**
     *
     * @param total total number of hits to update the display with
     */
    void updateTotaMatcheslDisplay(int total) {
        if (total == 0) {
            hitTotalLabel.setText("-");
        } else {
            hitTotalLabel.setText(Integer.toString(total));
        }
    }

    /**
     *
     * @param current, current page to update the display with
     */
    void updateCurrentPageDisplay(int current) {
        pageCurLabel.setText(Integer.toString(current));
    }

    /**
     *
     * @param total total number of pages to update the display with
     */
    void updateTotalPageslDisplay(int total) {
        pageTotalLabel.setText(Integer.toString(total));
    }

    void resetDisplay() {
        resetHitDisplay();
        resetPagesDisplay();
    }

    /**
     * reset the current/total hits display
     */
    void resetHitDisplay() {
        hitTotalLabel.setText("-");
        hitCountLabel.setText("-");
    }

    /**
     * reset the current/total pages display
     */
    void resetPagesDisplay() {
        pageCurLabel.setText("-");
        pageTotalLabel.setText("-");
    }

    /**
     * enable previous match control
     *
     * @param enable whether to enable or disable
     */
    void enablePrevMatchControl(boolean enable) {
        hitPreviousButton.setEnabled(enable);
    }

    /**
     * enable next match control
     *
     * @param enable whether to enable or disable
     */
    void enableNextMatchControl(boolean enable) {
        hitNextButton.setEnabled(enable);
    }

    void addPrevMatchControlListener(ActionListener l) {
        hitPreviousButton.addActionListener(l);
    }

    void addNextMatchControlListener(ActionListener l) {
        hitNextButton.addActionListener(l);
    }

    /**
     * enable previous oage control
     *
     * @param enable whether to enable or disable
     */
    void enablePrevPageControl(boolean enable) {
        pagePreviousButton.setEnabled(enable);
    }

    /**
     * enable next page control
     *
     * @param enable whether to enable or disable
     */
    void enableNextPageControl(boolean enable) {
        pageNextButton.setEnabled(enable);
    }

    void addPrevPageControlListener(ActionListener l) {
        pagePreviousButton.addActionListener(l);
    }

    void addNextPageControlListener(ActionListener l) {
        pageNextButton.addActionListener(l);
    }

    void addSourceComboControlListener(ActionListener l) {
        sourceComboBox.addActionListener(l);
    }

    /**
     * Update page and search controls for selected source
     *
     * @param source the selected source
     */
    void updateControls(MarkupSource source) {
        updatePageControls(source);
        updateSearchControls(source);
    }

    /**
     * update page controls given the selected source
     *
     * @param source selected source
     */
    void updatePageControls(MarkupSource source) {
        if (source == null) {
            enableNextPageControl(false);
            enablePrevPageControl(false);
            updateCurrentPageDisplay(0);
            updateTotalPageslDisplay(0);
            return;
        }

        updateCurrentPageDisplay(source.getCurrentPage());
        int totalPages = source.getNumberPages();
        updateTotalPageslDisplay(totalPages);


        if (totalPages == 1) {
            enableNextPageControl(false);
            enablePrevPageControl(false);
        } else {
            if (source.hasNextPage()) {
                enableNextPageControl(true);
            } else {
                enableNextPageControl(false);
            }

            if (source.hasPreviousPage()) {
                enablePrevPageControl(true);
            } else {
                enablePrevPageControl(false);
            }
        }


    }

    /**
     * update search controls given the selected source
     *
     * @param source selected source
     */
    void updateSearchControls(MarkupSource source) {
        //setup search controls
        if (source != null && source.isSearchable()) {

            updateCurrentMatchDisplay(source.currentItem());
            updateTotaMatcheslDisplay(source.getNumberHits());

            if (source.hasNextItem() || source.hasNextPage()) {
                enableNextMatchControl(true);
            } else {
                enableNextMatchControl(false);
            }

            if (source.hasPreviousItem() || source.hasPreviousPage()) {
                enablePrevMatchControl(true);
            } else {
                enablePrevMatchControl(false);
            }

        } else {
            enableNextMatchControl(false);
            enablePrevMatchControl(false);
            updateCurrentMatchDisplay(0);
            updateTotaMatcheslDisplay(0);
        }
    }

    /**
     * Scroll to current (first) hit after SetMarkupWorker worker completed
     *
     * @param source
     */
    private void scrollToCurrentHit(final MarkupSource source) {
        if (source == null || !source.isSearchable()) {
            return;
        }

        //scrolling required invokeLater to enqueue in EDT
        EventQueue.invokeLater(new Runnable() {
            @Override
            public void run() {
                scrollToAnchor(source.getAnchorPrefix() + Integer.toString(source.currentItem()));
            }
        });

    }

    /**
     * Gets and sets new markup (i.e. based on user choose keyword hits or pure text).
     * Updates GUI in GUI thread and gets markup in
     * background thread. To be invoked from GUI thread only.
     */
    private void setMarkup(MarkupSource source) {
        setPanelText(NbBundle.getMessage(this.getClass(), "ExtractedContentPanel.setMarkup.panelTxt"), false);
        new SetMarkupWorker(source).execute();
    }

    /**
     * Swingworker to get markup source content String from Solr in background
     * thread and then set the panel text in the EDT Helps not to block the UI
     * while content from Solr is retrieved.
     */
    private final class SetMarkupWorker extends SwingWorker<Object, Void> {

        private MarkupSource source;
        private String markup;
        private ProgressHandle progress;

        SetMarkupWorker(MarkupSource source) {
            this.source = source;
        }

        @Override
        protected Object doInBackground() throws Exception {
            progress = ProgressHandleFactory.createHandle(
                    NbBundle.getMessage(this.getClass(), "ExtractedContentPanel.SetMarkup.progress.loading"));
            progress.setDisplayName(
                    NbBundle.getMessage(this.getClass(), "ExtractedContentPanel.SetMarkup.progress.displayName"));
            progress.start();
            progress.switchToIndeterminate();

            markup = source.getMarkup();
            return null;
        }

        @Override
        protected void done() {
            //super.done();
            progress.finish();
            
            // see if there are any errors
            // @@@ BC: Display the errors to the user somehow
            try {
                get();
            } catch (InterruptedException | ExecutionException ex) {
<<<<<<< HEAD
                logger.log(Level.SEVERE, "Error getting marked up text" );               
=======
                logger.log(Level.SEVERE, "Error getting marked up text" ); //NON-NLS
>>>>>>> 0da3ca90
            }
            // catch and ignore if we were cancelled
            catch (java.util.concurrent.CancellationException ex ) { }
            
            
            if (markup != null) {
                setPanelText(markup, true);
            } else {
                setPanelText("", false);
            }
            updateControls(source);

            scrollToCurrentHit(source);
        }
    }
}<|MERGE_RESOLUTION|>--- conflicted
+++ resolved
@@ -709,11 +709,7 @@
             try {
                 get();
             } catch (InterruptedException | ExecutionException ex) {
-<<<<<<< HEAD
-                logger.log(Level.SEVERE, "Error getting marked up text" );               
-=======
                 logger.log(Level.SEVERE, "Error getting marked up text" ); //NON-NLS
->>>>>>> 0da3ca90
             }
             // catch and ignore if we were cancelled
             catch (java.util.concurrent.CancellationException ex ) { }
