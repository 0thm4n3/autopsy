/*
 * Autopsy Forensic Browser
 *
 * Copyright 2012-2014 Basis Technology Corp.
 * Contact: carrier <at> sleuthkit <dot> org
 *
 * Licensed under the Apache License, Version 2.0 (the "License");
 * you may not use this file except in compliance with the License.
 * You may obtain a copy of the License at
 *
 *     http://www.apache.org/licenses/LICENSE-2.0
 *
 * Unless required by applicable law or agreed to in writing, software
 * distributed under the License is distributed on an "AS IS" BASIS,
 * WITHOUT WARRANTIES OR CONDITIONS OF ANY KIND, either express or implied.
 * See the License for the specific language governing permissions and
 * limitations under the License.
 */
package org.sleuthkit.autopsy.keywordsearch;

import java.awt.Component;
import java.awt.GridLayout;
import java.awt.event.ActionEvent;
import java.awt.event.ActionListener;
import java.beans.PropertyChangeListener;
import java.beans.PropertyChangeSupport;
import java.util.ArrayList;
import java.util.HashMap;
import java.util.List;
import java.util.Map;
import java.util.logging.Level;
import javax.swing.JCheckBox;
<<<<<<< HEAD
import javax.swing.JOptionPane;
import javax.swing.SwingUtilities;
import org.openide.util.NbBundle.Messages;
=======
import org.netbeans.spi.options.OptionsPanelController;
>>>>>>> bdf3482d
import org.sleuthkit.autopsy.corecomponents.OptionsPanel;
import org.sleuthkit.autopsy.coreutils.Logger;
import org.sleuthkit.autopsy.coreutils.StringExtract;
import org.sleuthkit.autopsy.coreutils.StringExtract.StringExtractUnicodeTable.SCRIPT;
import org.sleuthkit.autopsy.ingest.IngestManager;

/**
 * Child panel of the global settings panel (Languages tab).
 */
class KeywordSearchGlobalLanguageSettingsPanel extends javax.swing.JPanel implements OptionsPanel {

    private final Map<String, StringExtract.StringExtractUnicodeTable.SCRIPT> scripts = new HashMap<>();
    private ActionListener updateLanguagesAction;
    private List<SCRIPT> toUpdate;
<<<<<<< HEAD
    private static final Logger logger = Logger.getLogger(KeywordSearchGlobalLanguageSettingsPanel.class.getName());
    private KeywordSearchSettingsManager manager;
=======
    private final PropertyChangeSupport pcs = new PropertyChangeSupport(this);
>>>>>>> bdf3482d

    KeywordSearchGlobalLanguageSettingsPanel(KeywordSearchSettingsManager manager) {
        this.manager = manager;
        initComponents();
        customizeComponents();
        enableComponents();
    }

    private void customizeComponents() {
        updateLanguagesAction = new ActionListener() {
            @Override
            public void actionPerformed(ActionEvent e) {
                toUpdate = new ArrayList<>();
                final int components = checkPanel.getComponentCount();
                for (int i = 0; i < components; ++i) {
                    JCheckBox ch = (JCheckBox) checkPanel.getComponent(i);
                    if (ch.isSelected()) {
                        SCRIPT s = scripts.get(ch.getText());
                        toUpdate.add(s);
                    }
                }
                store();
            }
        };

        initScriptsCheckBoxes();
        if (manager != null) {
            reloadScriptsCheckBoxes();
        }
    }

    private void enableComponents() {
        boolean enable = manager != null;
        for (Component c : this.checkPanel.getComponents()) {
            c.setEnabled(enable);
        }
        this.enableUTF16Checkbox.setEnabled(enable);
        this.enableUTF8Checkbox.setEnabled(enable);
        this.langPanel.setEnabled(enable);
    }

    @Override
    public void addPropertyChangeListener(PropertyChangeListener l) {
        pcs.addPropertyChangeListener(l);
    }

    @Override
    public void removePropertyChangeListener(PropertyChangeListener l) {
        pcs.removePropertyChangeListener(l);
    }

    private void activateScriptsCheckboxes(boolean activate) {
        final int components = checkPanel.getComponentCount();
        for (int i = 0; i < components; ++i) {
            JCheckBox ch = (JCheckBox) checkPanel.getComponent(i);
            ch.setEnabled(activate);
        }
    }

    private static String getLangText(SCRIPT script) {
        StringBuilder sb = new StringBuilder();
        sb.append(script.toString()).append(" (");
        sb.append(script.getLanguages());
        sb.append(")");
        return sb.toString();
    }

    private void initScriptsCheckBoxes() {
        final List<StringExtract.StringExtractUnicodeTable.SCRIPT> supportedScripts = StringExtract.getSupportedScripts();
        checkPanel.setLayout(new GridLayout(0, 1));
        for (StringExtract.StringExtractUnicodeTable.SCRIPT s : supportedScripts) {
            String text = getLangText(s);
            JCheckBox ch = new JCheckBox(text);
            ch.addActionListener(new ActionListener() {
                @Override
                public void actionPerformed(ActionEvent e) {
                    pcs.firePropertyChange(OptionsPanelController.PROP_CHANGED, null, null);
                }
            });
            ch.addActionListener(updateLanguagesAction);
            checkPanel.add(ch);
            ch.setSelected(false);
            scripts.put(text, s);
        }
    }

    private void reloadScriptsCheckBoxes() {
        boolean utf16
                = Boolean.parseBoolean(manager.getStringExtractOption(TextExtractor.ExtractOptions.EXTRACT_UTF16.toString()));

        enableUTF16Checkbox.setSelected(utf16);

        boolean utf8
                = Boolean.parseBoolean(manager.getStringExtractOption(TextExtractor.ExtractOptions.EXTRACT_UTF8.toString()));
        enableUTF8Checkbox.setSelected(utf8);

        final List<SCRIPT> serviceScripts = manager.getStringExtractScripts();
        final int components = checkPanel.getComponentCount();

        for (int i = 0; i < components; ++i) {
            JCheckBox ch = (JCheckBox) checkPanel.getComponent(i);

            StringExtract.StringExtractUnicodeTable.SCRIPT script = scripts.get(ch.getText());

            ch.setSelected(serviceScripts.contains(script));
        }
    }

    @Messages({
        "KeywordSearchGlobalLanguageSettingsPanel.failedReadSettings.message=Couldn't read keyword search settings",
        "KeywordSearchGlobalLanguageSettingsPanel.failedReadSettings.title=Error Reading Settings"})
    private void activateWidgets() {
        reloadScriptsCheckBoxes();

        boolean utf16
                = Boolean.parseBoolean(manager.getStringExtractOption(TextExtractor.ExtractOptions.EXTRACT_UTF16.toString()));

        enableUTF16Checkbox.setSelected(utf16);

        boolean utf8
                = Boolean.parseBoolean(manager.getStringExtractOption(TextExtractor.ExtractOptions.EXTRACT_UTF8.toString()));
        enableUTF8Checkbox.setSelected(utf8);
        final boolean extractEnabled = utf16 || utf8;

        boolean ingestNotRunning = !IngestManager.getInstance().isIngestRunning() && !IngestManager.getInstance().isIngestRunning();
        //enable / disable checboxes
        activateScriptsCheckboxes(extractEnabled && ingestNotRunning);
        enableUTF16Checkbox.setEnabled(ingestNotRunning);
        enableUTF8Checkbox.setEnabled(ingestNotRunning);
    }

    /**
     * This method is called from within the constructor to initialize the form.
     * WARNING: Do NOT modify this code. The content of this method is always
     * regenerated by the Form Editor.
     */
    @SuppressWarnings("unchecked")
    // <editor-fold defaultstate="collapsed" desc="Generated Code">//GEN-BEGIN:initComponents
    private void initComponents() {

        languagesLabel = new javax.swing.JLabel();
        langPanel = new javax.swing.JScrollPane();
        checkPanel = new javax.swing.JPanel();
        enableUTF8Checkbox = new javax.swing.JCheckBox();
        enableUTF16Checkbox = new javax.swing.JCheckBox();
        ingestSettingsLabel = new javax.swing.JLabel();

        org.openide.awt.Mnemonics.setLocalizedText(languagesLabel, org.openide.util.NbBundle.getMessage(KeywordSearchGlobalLanguageSettingsPanel.class, "KeywordSearchGlobalLanguageSettingsPanel.languagesLabel.text")); // NOI18N

        langPanel.setPreferredSize(new java.awt.Dimension(430, 361));

        checkPanel.setPreferredSize(new java.awt.Dimension(400, 361));

        javax.swing.GroupLayout checkPanelLayout = new javax.swing.GroupLayout(checkPanel);
        checkPanel.setLayout(checkPanelLayout);
        checkPanelLayout.setHorizontalGroup(
            checkPanelLayout.createParallelGroup(javax.swing.GroupLayout.Alignment.LEADING)
            .addGap(0, 428, Short.MAX_VALUE)
        );
        checkPanelLayout.setVerticalGroup(
            checkPanelLayout.createParallelGroup(javax.swing.GroupLayout.Alignment.LEADING)
            .addGap(0, 395, Short.MAX_VALUE)
        );

        langPanel.setViewportView(checkPanel);

        org.openide.awt.Mnemonics.setLocalizedText(enableUTF8Checkbox, org.openide.util.NbBundle.getMessage(KeywordSearchGlobalLanguageSettingsPanel.class, "KeywordSearchGlobalLanguageSettingsPanel.enableUTF8Checkbox.text")); // NOI18N
        enableUTF8Checkbox.addActionListener(new java.awt.event.ActionListener() {
            public void actionPerformed(java.awt.event.ActionEvent evt) {
                enableUTF8CheckboxActionPerformed(evt);
            }
        });

        org.openide.awt.Mnemonics.setLocalizedText(enableUTF16Checkbox, org.openide.util.NbBundle.getMessage(KeywordSearchGlobalLanguageSettingsPanel.class, "KeywordSearchGlobalLanguageSettingsPanel.enableUTF16Checkbox.text")); // NOI18N
        enableUTF16Checkbox.addActionListener(new java.awt.event.ActionListener() {
            public void actionPerformed(java.awt.event.ActionEvent evt) {
                enableUTF16CheckboxActionPerformed(evt);
            }
        });

        org.openide.awt.Mnemonics.setLocalizedText(ingestSettingsLabel, org.openide.util.NbBundle.getMessage(KeywordSearchGlobalLanguageSettingsPanel.class, "KeywordSearchGlobalLanguageSettingsPanel.ingestSettingsLabel.text")); // NOI18N

        javax.swing.GroupLayout layout = new javax.swing.GroupLayout(this);
        this.setLayout(layout);
        layout.setHorizontalGroup(
            layout.createParallelGroup(javax.swing.GroupLayout.Alignment.LEADING)
            .addGroup(layout.createSequentialGroup()
                .addContainerGap()
                .addGroup(layout.createParallelGroup(javax.swing.GroupLayout.Alignment.LEADING)
                    .addComponent(ingestSettingsLabel)
                    .addGroup(layout.createSequentialGroup()
                        .addGap(10, 10, 10)
                        .addGroup(layout.createParallelGroup(javax.swing.GroupLayout.Alignment.LEADING, false)
                            .addComponent(enableUTF16Checkbox)
                            .addComponent(enableUTF8Checkbox)))
                    .addGroup(layout.createParallelGroup(javax.swing.GroupLayout.Alignment.TRAILING)
                        .addComponent(languagesLabel, javax.swing.GroupLayout.Alignment.LEADING)
                        .addComponent(langPanel, javax.swing.GroupLayout.PREFERRED_SIZE, javax.swing.GroupLayout.DEFAULT_SIZE, javax.swing.GroupLayout.PREFERRED_SIZE)))
                .addContainerGap(255, Short.MAX_VALUE))
        );
        layout.setVerticalGroup(
            layout.createParallelGroup(javax.swing.GroupLayout.Alignment.LEADING)
            .addGroup(layout.createSequentialGroup()
                .addContainerGap()
                .addComponent(ingestSettingsLabel)
                .addPreferredGap(javax.swing.LayoutStyle.ComponentPlacement.UNRELATED)
                .addComponent(enableUTF16Checkbox)
                .addPreferredGap(javax.swing.LayoutStyle.ComponentPlacement.RELATED)
                .addComponent(enableUTF8Checkbox)
                .addGap(18, 18, 18)
                .addComponent(languagesLabel)
                .addPreferredGap(javax.swing.LayoutStyle.ComponentPlacement.UNRELATED)
                .addComponent(langPanel, javax.swing.GroupLayout.DEFAULT_SIZE, 397, Short.MAX_VALUE)
                .addContainerGap())
        );
    }// </editor-fold>//GEN-END:initComponents

    private void enableUTF8CheckboxActionPerformed(java.awt.event.ActionEvent evt) {//GEN-FIRST:event_enableUTF8CheckboxActionPerformed

        boolean selected = this.enableUTF8Checkbox.isSelected();

        activateScriptsCheckboxes(selected || this.enableUTF16Checkbox.isSelected());
<<<<<<< HEAD
        store();
=======
        pcs.firePropertyChange(OptionsPanelController.PROP_CHANGED, null, null);
>>>>>>> bdf3482d

    }//GEN-LAST:event_enableUTF8CheckboxActionPerformed

    private void enableUTF16CheckboxActionPerformed(java.awt.event.ActionEvent evt) {//GEN-FIRST:event_enableUTF16CheckboxActionPerformed

        boolean selected = this.enableUTF16Checkbox.isSelected();

        activateScriptsCheckboxes(selected || this.enableUTF8Checkbox.isSelected());
<<<<<<< HEAD
        store();
=======
        pcs.firePropertyChange(OptionsPanelController.PROP_CHANGED, null, null);
>>>>>>> bdf3482d
    }//GEN-LAST:event_enableUTF16CheckboxActionPerformed

    // Variables declaration - do not modify//GEN-BEGIN:variables
    private javax.swing.JPanel checkPanel;
    private javax.swing.JCheckBox enableUTF16Checkbox;
    private javax.swing.JCheckBox enableUTF8Checkbox;
    private javax.swing.JLabel ingestSettingsLabel;
    private javax.swing.JScrollPane langPanel;
    private javax.swing.JLabel languagesLabel;
    // End of variables declaration//GEN-END:variables

    @Override
    @Messages({
        "KeywordSearchGlobalLanguageSettingsPanel.failedWriteSettings.message=Couldn't write keyword search settings",
        "KeywordSearchGlobalLanguageSettingsPanel.failedWriteSettings.title=Error Writing Settings"})
    public void store() {
        if (manager != null) {
            try {
                manager.setStringExtractOption(TextExtractor.ExtractOptions.EXTRACT_UTF8.toString(),
                        Boolean.toString(enableUTF8Checkbox.isSelected()));

                manager.setStringExtractOption(TextExtractor.ExtractOptions.EXTRACT_UTF16.toString(),
                        Boolean.toString(enableUTF16Checkbox.isSelected()));

                if (toUpdate != null) {
                    manager.setStringExtractScripts(toUpdate);
                }
            } catch (KeywordSearchSettingsManager.KeywordSearchSettingsManagerException ex) {
                SwingUtilities.invokeLater(new Runnable() {
                    @Override
                    public void run() {
                        JOptionPane.showMessageDialog(null, Bundle.KeywordSearchGlobalLanguageSettingsPanel_failedWriteSettings_message(),
                        Bundle.KeywordSearchGlobalLanguageSettingsPanel_failedWriteSettings_title(), JOptionPane.ERROR_MESSAGE);
                    }
                });
                
                this.reloadScriptsCheckBoxes();
                logger.log(Level.SEVERE, "Failed to write keyword search settings.", ex);
            }

            // This is a stop-gap way of notifying the job settings panel of potential changes.
            manager.fireLanguagesEvent(KeywordSearchSettingsManager.LanguagesEvent.LANGUAGES_CHANGED);
        }
    }

    @Override
    public void load() {
        if (manager != null) {
            activateWidgets();
        }
    }
}<|MERGE_RESOLUTION|>--- conflicted
+++ resolved
@@ -30,13 +30,10 @@
 import java.util.Map;
 import java.util.logging.Level;
 import javax.swing.JCheckBox;
-<<<<<<< HEAD
 import javax.swing.JOptionPane;
 import javax.swing.SwingUtilities;
+import org.netbeans.spi.options.OptionsPanelController;
 import org.openide.util.NbBundle.Messages;
-=======
-import org.netbeans.spi.options.OptionsPanelController;
->>>>>>> bdf3482d
 import org.sleuthkit.autopsy.corecomponents.OptionsPanel;
 import org.sleuthkit.autopsy.coreutils.Logger;
 import org.sleuthkit.autopsy.coreutils.StringExtract;
@@ -51,12 +48,9 @@
     private final Map<String, StringExtract.StringExtractUnicodeTable.SCRIPT> scripts = new HashMap<>();
     private ActionListener updateLanguagesAction;
     private List<SCRIPT> toUpdate;
-<<<<<<< HEAD
     private static final Logger logger = Logger.getLogger(KeywordSearchGlobalLanguageSettingsPanel.class.getName());
     private KeywordSearchSettingsManager manager;
-=======
     private final PropertyChangeSupport pcs = new PropertyChangeSupport(this);
->>>>>>> bdf3482d
 
     KeywordSearchGlobalLanguageSettingsPanel(KeywordSearchSettingsManager manager) {
         this.manager = manager;
@@ -279,11 +273,8 @@
         boolean selected = this.enableUTF8Checkbox.isSelected();
 
         activateScriptsCheckboxes(selected || this.enableUTF16Checkbox.isSelected());
-<<<<<<< HEAD
         store();
-=======
         pcs.firePropertyChange(OptionsPanelController.PROP_CHANGED, null, null);
->>>>>>> bdf3482d
 
     }//GEN-LAST:event_enableUTF8CheckboxActionPerformed
 
@@ -292,11 +283,8 @@
         boolean selected = this.enableUTF16Checkbox.isSelected();
 
         activateScriptsCheckboxes(selected || this.enableUTF8Checkbox.isSelected());
-<<<<<<< HEAD
         store();
-=======
         pcs.firePropertyChange(OptionsPanelController.PROP_CHANGED, null, null);
->>>>>>> bdf3482d
     }//GEN-LAST:event_enableUTF16CheckboxActionPerformed
 
     // Variables declaration - do not modify//GEN-BEGIN:variables
