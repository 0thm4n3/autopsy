
/*
 * Autopsy Forensic Browser
 *
 * Copyright 2013-15 Basis Technology Corp.
 * Contact: carrier <at> sleuthkit <dot> org
 *
 * Licensed under the Apache License, Version 2.0 (the "License");
 * you may not use this file except in compliance with the License.
 * You may obtain a copy of the License at
 *
 *     http://www.apache.org/licenses/LICENSE-2.0
 *
 * Unless required by applicable law or agreed to in writing, software
 * distributed under the License is distributed on an "AS IS" BASIS,
 * WITHOUT WARRANTIES OR CONDITIONS OF ANY KIND, either express or implied.
 * See the License for the specific language governing permissions and
 * limitations under the License.
 */
package org.sleuthkit.autopsy.imagegallery.gui.drawableviews;

import com.google.common.eventbus.Subscribe;
import java.util.ArrayList;
import java.util.Collection;
import java.util.Optional;
import java.util.logging.Level;
import javafx.application.Platform;
import javafx.beans.Observable;
import javafx.event.ActionEvent;
import javafx.event.EventHandler;
import javafx.fxml.FXML;
import javafx.scene.control.ContextMenu;
import javafx.scene.control.Label;
import javafx.scene.control.MenuItem;
import javafx.scene.control.ToggleButton;
import javafx.scene.control.Tooltip;
import javafx.scene.image.Image;
import javafx.scene.image.ImageView;
import javafx.scene.input.MouseEvent;
import javafx.scene.layout.Border;
import javafx.scene.layout.BorderPane;
import javafx.scene.layout.BorderStroke;
import javafx.scene.layout.BorderStrokeStyle;
import javafx.scene.layout.BorderWidths;
import javafx.scene.layout.CornerRadii;
import javafx.scene.layout.Region;
import javafx.scene.paint.Color;
import javax.swing.Action;
import javax.swing.SwingUtilities;
import org.openide.util.Lookup;
import org.openide.util.actions.Presenter;
import org.openide.windows.TopComponent;
import org.openide.windows.WindowManager;
import org.sleuthkit.autopsy.casemodule.Case;
import org.sleuthkit.autopsy.corecomponentinterfaces.ContextMenuActionsProvider;
import org.sleuthkit.autopsy.coreutils.Logger;
import org.sleuthkit.autopsy.coreutils.ThreadConfined;
import org.sleuthkit.autopsy.coreutils.ThreadConfined.ThreadType;
import org.sleuthkit.autopsy.datamodel.FileNode;
import org.sleuthkit.autopsy.directorytree.ExternalViewerAction;
import org.sleuthkit.autopsy.directorytree.ExtractAction;
import org.sleuthkit.autopsy.directorytree.NewWindowViewAction;
import org.sleuthkit.autopsy.events.ContentTagAddedEvent;
import org.sleuthkit.autopsy.events.ContentTagDeletedEvent;
import org.sleuthkit.autopsy.events.TagEvent;
import org.sleuthkit.autopsy.imagegallery.FileIDSelectionModel;
import org.sleuthkit.autopsy.imagegallery.ImageGalleryTopComponent;
import org.sleuthkit.autopsy.imagegallery.actions.AddDrawableTagAction;
import org.sleuthkit.autopsy.imagegallery.actions.CategorizeAction;
import org.sleuthkit.autopsy.imagegallery.actions.DeleteFollowUpTagAction;
import org.sleuthkit.autopsy.imagegallery.actions.SwingMenuItemAdapter;
import org.sleuthkit.autopsy.imagegallery.datamodel.DrawableAttribute;
import org.sleuthkit.autopsy.imagegallery.datamodel.DrawableFile;
import org.sleuthkit.autopsy.imagegallery.datamodel.grouping.GroupViewMode;
import org.sleuthkit.datamodel.ContentTag;
import org.sleuthkit.datamodel.TagName;
import org.sleuthkit.datamodel.TskCoreException;

/**
 * An abstract base class for {@link DrawableTile} and {@link SlideShowView},
 * since they share a similar node tree and many behaviors, other implementors
 * of {@link DrawableView}s should implement the interface directly
 *
 */
public abstract class DrawableTileBase extends DrawableUIBase {

    private static final Logger LOGGER = Logger.getLogger(DrawableTileBase.class.getName());

    private static final Border UNSELECTED_BORDER = new Border(new BorderStroke(Color.GRAY, BorderStrokeStyle.SOLID, new CornerRadii(2), new BorderWidths(3)));
    private static final Border SELECTED_BORDER = new Border(new BorderStroke(Color.BLUE, BorderStrokeStyle.SOLID, new CornerRadii(2), new BorderWidths(3)));

    //TODO: do this in CSS? -jm
    protected static final Image followUpIcon = new Image("org/sleuthkit/autopsy/imagegallery/images/flag_red.png");
    protected static final Image followUpGray = new Image("org/sleuthkit/autopsy/imagegallery/images/flag_gray.png");

    protected static final FileIDSelectionModel globalSelectionModel = FileIDSelectionModel.getInstance();
    private static ContextMenu contextMenu;

    /** displays the icon representing video files */
    @FXML
    private ImageView fileTypeImageView;

    /** displays the icon representing hash hits */
    @FXML
    private ImageView hashHitImageView;

<<<<<<< HEAD
    /** displays the icon representing follow up tag */
=======
    @FXML
    protected ImageView undisplayableImageView;
    /**
     * displays the icon representing follow up tag
     */
>>>>>>> 19d525e8
    @FXML
    private ImageView followUpImageView;

    @FXML
    private ToggleButton followUpToggle;

    @FXML
    BorderPane imageBorder;

    /** the label that shows the name of the represented file */
    @FXML
    Label nameLabel;

    /** the groupPane this {@link DrawableTileBase} is embedded in */
    final private GroupPane groupPane;
    volatile private boolean registered = false;

    protected DrawableTileBase(GroupPane groupPane) {
        super(groupPane.getController());

        this.groupPane = groupPane;
        globalSelectionModel.getSelected().addListener((Observable observable) -> {
            updateSelectionState();
        });

        //set up mouse listener
        //TODO: split this between DrawableTile and SingleDrawableViewBase
        addEventFilter(MouseEvent.MOUSE_CLICKED, new EventHandler<MouseEvent>() {

            @Override
            public void handle(MouseEvent t) {
                getFile().ifPresent(file -> {
                    final long fileID = file.getId();
                    switch (t.getButton()) {
                        case PRIMARY:
                            if (t.getClickCount() == 1) {
                                if (t.isControlDown()) {
                                    globalSelectionModel.toggleSelection(fileID);
                                } else {
                                    groupPane.makeSelection(t.isShiftDown(), fileID);
                                }
                            } else if (t.getClickCount() > 1) {
                                if (groupPane.getGroupViewMode() == GroupViewMode.TILE) {
                                    groupPane.activateSlideShowViewer(fileID);
                                } else {
                                    groupPane.activateTileViewer();
                                }
                            }
                            break;
                        case SECONDARY:
                            if (t.getClickCount() == 1) {
                                if (globalSelectionModel.isSelected(fileID) == false) {
                                    groupPane.makeSelection(false, fileID);
                                }
                            }
                            if (contextMenu != null) {
                                contextMenu.hide();
                            }
                            final ContextMenu groupContextMenu = groupPane.getContextMenu();
                            if (groupContextMenu != null) {
                                groupContextMenu.hide();
                            }
                            contextMenu = buildContextMenu(file);
                            contextMenu.show(DrawableTileBase.this, t.getScreenX(), t.getScreenY());
                            break;
                    }
                });

                t.consume();
            }

            private ContextMenu buildContextMenu(DrawableFile<?> file) {
                final ArrayList<MenuItem> menuItems = new ArrayList<>();

                menuItems.add(new CategorizeAction(getController()).getPopupMenu());

                menuItems.add(new AddDrawableTagAction(getController()).getPopupMenu());

                final MenuItem extractMenuItem = new MenuItem("Extract File(s)");
                extractMenuItem.setOnAction((ActionEvent t) -> {
                    SwingUtilities.invokeLater(() -> {
                        TopComponent etc = WindowManager.getDefault().findTopComponent(ImageGalleryTopComponent.PREFERRED_ID);
                        ExtractAction.getInstance().actionPerformed(new java.awt.event.ActionEvent(etc, 0, null));
                    });
                });
                menuItems.add(extractMenuItem);

                MenuItem contentViewer = new MenuItem("Show Content Viewer");
                contentViewer.setOnAction((ActionEvent t) -> {
                    SwingUtilities.invokeLater(() -> {
                        new NewWindowViewAction("Show Content Viewer", new FileNode(file.getAbstractFile())).actionPerformed(null);
                    });
                });
                menuItems.add(contentViewer);

                MenuItem externalViewer = new MenuItem("Open in External Viewer");
                final ExternalViewerAction externalViewerAction = new ExternalViewerAction("Open in External Viewer", new FileNode(file.getAbstractFile()));

                externalViewer.setDisable(externalViewerAction.isEnabled() == false);
                externalViewer.setOnAction((ActionEvent t) -> {
                    SwingUtilities.invokeLater(() -> {
                        externalViewerAction.actionPerformed(null);
                    });
                });
                menuItems.add(externalViewer);

                Collection<? extends ContextMenuActionsProvider> menuProviders = Lookup.getDefault().lookupAll(ContextMenuActionsProvider.class);

                for (ContextMenuActionsProvider provider : menuProviders) {
                    for (final Action act : provider.getActions()) {
                        if (act instanceof Presenter.Popup) {
                            Presenter.Popup aact = (Presenter.Popup) act;
                            menuItems.add(SwingMenuItemAdapter.create(aact.getPopupPresenter()));
                        }
                    }
                }

                ContextMenu contextMenu = new ContextMenu(menuItems.toArray(new MenuItem[]{}));
                contextMenu.setAutoHide(true);
                return contextMenu;
            }
        });
    }

    GroupPane getGroupPane() {
        return groupPane;
    }

    @ThreadConfined(type = ThreadType.UI)
    protected abstract void clearContent();

    protected abstract void disposeContent();

    protected abstract Runnable getContentUpdateRunnable();

    protected abstract String getTextForLabel();

    protected void initialize() {
        followUpToggle.setOnAction((ActionEvent event) -> {
            getFile().ifPresent(file -> {
                if (followUpToggle.isSelected() == true) {
                    try {
                        globalSelectionModel.clearAndSelect(file.getId());
                        new AddDrawableTagAction(getController()).addTag(getController().getTagsManager().getFollowUpTagName(), "");
                    } catch (TskCoreException ex) {
                        LOGGER.log(Level.SEVERE, "Failed to add Follow Up tag.  Could not load TagName.", ex);
                    }
                } else {
                    new DeleteFollowUpTagAction(getController(), file).handle(event);
                }
            });
        });
    }

    protected boolean hasFollowUp() {
        if (getFileID().isPresent()) {
            try {
                TagName followUpTagName = getController().getTagsManager().getFollowUpTagName();
                return DrawableAttribute.TAGS.getValue(getFile().get()).stream()
                        .anyMatch(followUpTagName::equals);
            } catch (TskCoreException ex) {
                LOGGER.log(Level.WARNING, "failed to get follow up tag name ", ex);
                return true;
            }
        } else {
            return false;
        }
    }

    @Override
    synchronized protected void setFileHelper(final Long newFileID) {
        setFileIDOpt(Optional.ofNullable(newFileID));
        disposeContent();

        if (getFileID().isPresent() == false || Case.isCaseOpen() == false) {
            if (registered == true) {
                getController().getCategoryManager().unregisterListener(this);
                getController().getTagsManager().unregisterListener(this);
                registered = false;
            }
            setFileOpt(Optional.empty());
            Platform.runLater(() -> {
                clearContent();
            });
        } else {
            if (registered == false) {
                getController().getCategoryManager().registerListener(this);
                getController().getTagsManager().registerListener(this);
                registered = true;
            }
            setFileOpt(Optional.empty());

            updateSelectionState();
            updateCategory();
            updateFollowUpIcon();
            updateUI();
            Platform.runLater(getContentUpdateRunnable());
        }
    }

    private void updateUI() {
        getFile().ifPresent(file -> {
            final boolean isVideo = file.isVideo();
            final boolean hasHashSetHits = hasHashHit();
            final boolean isUndisplayable = file.isDisplayable() == false;
            final String text = getTextForLabel();

            Platform.runLater(() -> {
                fileTypeImageView.setManaged(isVideo);
                fileTypeImageView.setVisible(isVideo);
                hashHitImageView.setManaged(hasHashSetHits);
                hashHitImageView.setVisible(hasHashSetHits);
                undisplayableImageView.setManaged(isUndisplayable);
                undisplayableImageView.setVisible(isUndisplayable);
                nameLabel.setText(text);
                nameLabel.setTooltip(new Tooltip(text));
            });
        });

    }

    /**
     * update the visual representation of the selection state of this
     * DrawableView
     */
    protected void updateSelectionState() {
        getFile().ifPresent(file -> {
            final boolean selected = globalSelectionModel.isSelected(file.getId());
            Platform.runLater(() -> {
                setBorder(selected ? SELECTED_BORDER : UNSELECTED_BORDER);
            });
        });
    }

    @Override
    public Region getCategoryBorderRegion() {
        return imageBorder;
    }

    @Subscribe
    @Override
    public void handleTagAdded(ContentTagAddedEvent evt) {
        handleTagEvent(evt, () -> {
            Platform.runLater(() -> {
                followUpImageView.setImage(followUpIcon);
                followUpToggle.setSelected(true);
            });
        });
    }

    @Subscribe
    @Override
    public void handleTagDeleted(ContentTagDeletedEvent evt) {
        handleTagEvent(evt, this::updateFollowUpIcon);
    }

    void handleTagEvent(TagEvent<ContentTag> evt, Runnable runnable) {
        getFileID().ifPresent(fileID -> {
            try {
                final TagName followUpTagName = getController().getTagsManager().getFollowUpTagName();
                final ContentTag deletedTag = evt.getTag();

                if (fileID == deletedTag.getContent().getId()
                        && deletedTag.getName().equals(followUpTagName)) {
                    runnable.run();
                }
            } catch (TskCoreException ex) {
                LOGGER.log(Level.SEVERE, "Failed to get followup tag name.  Unable to update follow up status for file. ", ex);
            }
        });

    }

    private void updateFollowUpIcon() {
        boolean hasFollowUp = hasFollowUp();
        Platform.runLater(() -> {
            followUpImageView.setImage(hasFollowUp ? followUpIcon : followUpGray);
            followUpToggle.setSelected(hasFollowUp);
        });
    }
}<|MERGE_RESOLUTION|>--- conflicted
+++ resolved
@@ -104,15 +104,9 @@
     @FXML
     private ImageView hashHitImageView;
 
-<<<<<<< HEAD
-    /** displays the icon representing follow up tag */
-=======
     @FXML
     protected ImageView undisplayableImageView;
-    /**
-     * displays the icon representing follow up tag
-     */
->>>>>>> 19d525e8
+    ** displays the icon representing follow up tag */
     @FXML
     private ImageView followUpImageView;
 
