/*
 * Autopsy Forensic Browser
 *
 * Copyright 2013-15 Basis Technology Corp.
 * Contact: carrier <at> sleuthkit <dot> org
 *
 * Licensed under the Apache License, Version 2.0 (the "License");
 * you may not use this file except in compliance with the License.
 * You may obtain a copy of the License at
 *
 *     http://www.apache.org/licenses/LICENSE-2.0
 *
 * Unless required by applicable law or agreed to in writing, software
 * distributed under the License is distributed on an "AS IS" BASIS,
 * WITHOUT WARRANTIES OR CONDITIONS OF ANY KIND, either express or implied.
 * See the License for the specific language governing permissions and
 * limitations under the License.
 */
package org.sleuthkit.autopsy.imagegallery.datamodel;

import java.io.IOException;
import java.nio.file.Files;
import java.nio.file.Path;
import java.sql.Connection;
import java.sql.DriverManager;
import java.sql.PreparedStatement;
import java.sql.ResultSet;
import java.sql.SQLException;
import java.sql.Statement;
import java.util.ArrayList;
import java.util.Collection;
import java.util.Collections;
import java.util.HashMap;
import java.util.HashSet;
import java.util.List;
import java.util.Map;
import java.util.Objects;
import java.util.Set;
import java.util.concurrent.ConcurrentHashMap;
import java.util.concurrent.locks.Lock;
import java.util.concurrent.locks.ReentrantReadWriteLock;
import java.util.logging.Level;
import javax.annotation.Nonnull;
import javax.annotation.concurrent.GuardedBy;
import javax.swing.SortOrder;
import org.apache.commons.lang3.StringUtils;
import org.openide.util.Exceptions;
import org.sleuthkit.autopsy.casemodule.Case;
import org.sleuthkit.autopsy.coreutils.Logger;
import org.sleuthkit.autopsy.imagegallery.FileTypeUtils;
import org.sleuthkit.autopsy.imagegallery.ImageGalleryController;
import org.sleuthkit.autopsy.imagegallery.datamodel.grouping.GroupKey;
import org.sleuthkit.autopsy.imagegallery.datamodel.grouping.GroupManager;
import org.sleuthkit.autopsy.imagegallery.datamodel.grouping.GroupSortBy;
import static org.sleuthkit.autopsy.imagegallery.datamodel.grouping.GroupSortBy.GROUP_BY_VALUE;
import org.sleuthkit.datamodel.AbstractFile;
import org.sleuthkit.datamodel.BlackboardArtifact;
import org.sleuthkit.datamodel.BlackboardAttribute;
import org.sleuthkit.datamodel.Content;
import org.sleuthkit.datamodel.ContentTag;
import org.sleuthkit.datamodel.SleuthkitCase;
import org.sleuthkit.datamodel.TagName;
import org.sleuthkit.datamodel.TskCoreException;
import org.sqlite.SQLiteJDBCLoader;

/**
 * This class is the public interface to the Image / Video Analyzer SQLite
 * database. This class borrows a lot of ideas and techniques (for good or ill)
 * from {@link  SleuthkitCase}.
 *
 * TODO: Creating an abstract base class for sqlite databases may make sense in
 * the future. see also {@link EventsDB} in the timeline viewer.
 */
public final class DrawableDB {

    private static final java.util.logging.Logger LOGGER = Logger.getLogger(DrawableDB.class.getName());

    //column name constants//////////////////////
    private static final String ANALYZED = "analyzed";

    private static final String OBJ_ID = "obj_id";

    private static final String HASH_SET_NAME = "hash_set_name";

    private final PreparedStatement insertHashSetStmt;

    private final PreparedStatement groupSeenQueryStmt;

    private final PreparedStatement insertGroupStmt;

    private final List<PreparedStatement> preparedStatements = new ArrayList<>();

    private final PreparedStatement removeFileStmt;

    private final PreparedStatement updateGroupStmt;

    private final PreparedStatement selectHashSetStmt;

    private final PreparedStatement selectHashSetNamesStmt;

    private final PreparedStatement insertHashHitStmt;

    private final PreparedStatement updateFileStmt;
    private PreparedStatement insertFileStmt;

    private final PreparedStatement pathGroupStmt;

    private final PreparedStatement nameGroupStmt;

    private final PreparedStatement created_timeGroupStmt;

    private final PreparedStatement modified_timeGroupStmt;

    private final PreparedStatement makeGroupStmt;

    private final PreparedStatement modelGroupStmt;

    private final PreparedStatement analyzedGroupStmt;

    private final PreparedStatement hashSetGroupStmt;

    /**
     * map from {@link DrawableAttribute} to the {@link PreparedStatement} thet
     * is used to select groups for that attribute
     */
    private final Map<DrawableAttribute<?>, PreparedStatement> groupStatementMap = new HashMap<>();

    private GroupManager groupManager;

    private final Path dbPath;

    volatile private Connection con;

    private final ReentrantReadWriteLock rwLock = new ReentrantReadWriteLock(true); //use fairness policy

    private final Lock DBLock = rwLock.writeLock(); //using exclusing lock for all db ops for now

    static {//make sure sqlite driver is loaded // possibly redundant
        try {
            Class.forName("org.sqlite.JDBC");
        } catch (ClassNotFoundException ex) {
            LOGGER.log(Level.SEVERE, "Failed to load sqlite JDBC driver", ex);
        }
    }
    private final SleuthkitCase tskCase;
    private final ImageGalleryController controller;

    //////////////general database logic , mostly borrowed from sleuthkitcase
    /**
     * Lock to protect against concurrent write accesses to case database and to
     * block readers while database is in write transaction. Should be utilized
     * by all db code where underlying storage supports max. 1 concurrent writer
     * MUST always call dbWriteUnLock() as early as possible, in the same thread
     * where dbWriteLock() was called
     */
    public void dbWriteLock() {
        //Logger.getLogger("LOCK").log(Level.INFO, "Locking " + rwLock.toString());
        DBLock.lock();
    }

    /**
     * Release previously acquired write lock acquired in this thread using
     * dbWriteLock(). Call in "finally" block to ensure the lock is always
     * released.
     */
    public void dbWriteUnlock() {
        //Logger.getLogger("LOCK").log(Level.INFO, "UNLocking " + rwLock.toString());
        DBLock.unlock();
    }

    /**
     * Lock to protect against read while it is in a write transaction state.
     * Supports multiple concurrent readers if there is no writer. MUST always
     * call dbReadUnLock() as early as possible, in the same thread where
     * dbReadLock() was called.
     */
    void dbReadLock() {
        DBLock.lock();
    }

    /**
     * Release previously acquired read lock acquired in this thread using
     * dbReadLock(). Call in "finally" block to ensure the lock is always
     * released.
     */
    void dbReadUnlock() {
        DBLock.unlock();
    }

    /**
     * @param dbPath the path to the db file
     *
     * @throws SQLException if there is problem creating or configuring the db
     */
    private DrawableDB(Path dbPath, ImageGalleryController controller) throws SQLException, ExceptionInInitializerError, IOException {
        this.dbPath = dbPath;
        this.controller = controller;
        this.tskCase = controller.getSleuthKitCase();
        this.groupManager = controller.getGroupManager();
        Files.createDirectories(dbPath.getParent());
        if (initializeDBSchema()) {
            updateFileStmt = prepareStatement(
                    "INSERT OR REPLACE INTO drawable_files (obj_id , path, name, created_time, modified_time, make, model, analyzed) "
                    + "VALUES (?,?,?,?,?,?,?,?)");
            insertFileStmt = prepareStatement(
                    "INSERT OR IGNORE INTO drawable_files (obj_id , path, name, created_time, modified_time, make, model, analyzed) "
                    + "VALUES (?,?,?,?,?,?,?,?)");

            removeFileStmt = prepareStatement("delete from drawable_files where obj_id = ?");

            pathGroupStmt = prepareStatement("select obj_id , analyzed from drawable_files where  path  = ? ", DrawableAttribute.PATH);
            nameGroupStmt = prepareStatement("select obj_id , analyzed from drawable_files where  name  = ? ", DrawableAttribute.NAME);
            created_timeGroupStmt = prepareStatement("select obj_id , analyzed from drawable_files where  created_time  = ? ", DrawableAttribute.CREATED_TIME);
            modified_timeGroupStmt = prepareStatement("select obj_id , analyzed from drawable_files where  modified_time  = ? ", DrawableAttribute.MODIFIED_TIME);
            makeGroupStmt = prepareStatement("select obj_id , analyzed from drawable_files where  make  = ? ", DrawableAttribute.MAKE);
            modelGroupStmt = prepareStatement("select obj_id , analyzed from drawable_files where  model  = ? ", DrawableAttribute.MODEL);
            analyzedGroupStmt = prepareStatement("Select obj_id , analyzed from drawable_files where analyzed = ?", DrawableAttribute.ANALYZED);
            hashSetGroupStmt = prepareStatement("select drawable_files.obj_id as obj_id, analyzed from drawable_files ,  hash_sets , hash_set_hits  where drawable_files.obj_id = hash_set_hits.obj_id and hash_sets.hash_set_id = hash_set_hits.hash_set_id and hash_sets.hash_set_name = ?", DrawableAttribute.HASHSET);

            updateGroupStmt = prepareStatement("insert or replace into groups (seen, value, attribute) values( ?, ? , ?)");
            insertGroupStmt = prepareStatement("insert or ignore into groups (value, attribute) values (?,?)");

            groupSeenQueryStmt = prepareStatement("select seen from groups where value = ? and attribute = ?");

            selectHashSetNamesStmt = prepareStatement("SELECT DISTINCT hash_set_name FROM hash_sets");
            insertHashSetStmt = prepareStatement("insert or ignore into hash_sets (hash_set_name)  values (?)");
            selectHashSetStmt = prepareStatement("select hash_set_id from hash_sets where hash_set_name = ?");

            insertHashHitStmt = prepareStatement("insert or ignore into hash_set_hits (hash_set_id, obj_id) values (?,?)");

            for (Category cat : Category.values()) {
                insertGroup(cat.getDisplayName(), DrawableAttribute.CATEGORY);
            }
            initializeImageList();
        } else {
            throw new ExceptionInInitializerError();
        }

    }

    /**
     * create PreparedStatement with the supplied string, and add the new
     * statement to the list of PreparedStatements used in {@link DrawableDB#closeStatements()
     *
     * @param stmtString the string representation of the sqlite statement to
     *                   prepare
     *
     * @return the prepared statement
     *
     * @throws SQLException if unable to prepare the statement
     */
    private PreparedStatement prepareStatement(String stmtString) throws SQLException {
        PreparedStatement prepareStatement = con.prepareStatement(stmtString);
        preparedStatements.add(prepareStatement);
        return prepareStatement;
    }

    /**
     * calls {@link DrawableDB#prepareStatement(java.lang.String) ,
     *  and then add the statement to the groupStatmentMap used to lookup
     * statements by the attribute/column they group on
     *
     * @param stmtString the string representation of the sqlite statement to
     *                   prepare
     * @param attr       the {@link DrawableAttribute} this query groups by
     *
     * @return the prepared statement
     *
     * @throws SQLExceptionif unable to prepare the statement
     */
    private PreparedStatement prepareStatement(String stmtString, DrawableAttribute<?> attr) throws SQLException {
        PreparedStatement prepareStatement = prepareStatement(stmtString);
        if (attr != null) {
            groupStatementMap.put(attr, prepareStatement);
        }

        return prepareStatement;
    }

    /**
     * public factory method. Creates and opens a connection to a new database *
     * at the given path.
     *
     * @param dbPath
     *
     * @return
     */
    public static DrawableDB getDrawableDB(Path dbPath, ImageGalleryController controller) {

        try {
            return new DrawableDB(dbPath.resolve("drawable.db"), controller);
        } catch (SQLException ex) {
            LOGGER.log(Level.SEVERE, "sql error creating database connection", ex);
            return null;
        } catch (ExceptionInInitializerError | IOException ex) {
            LOGGER.log(Level.SEVERE, "error creating database connection", ex);
            return null;
        }
    }

    private void setPragmas() throws SQLException {

        //this should match Sleuthkit db setupt
        try (Statement statement = con.createStatement()) {
            //reduce i/o operations, we have no OS crash recovery anyway
            statement.execute("PRAGMA synchronous = OFF;");
            //allow to query while in transaction - no need read locks
            statement.execute("PRAGMA read_uncommitted = True;");

            //TODO: do we need this?
            statement.execute("PRAGMA foreign_keys = ON");

            //TODO: test this
            statement.execute("PRAGMA journal_mode  = MEMORY");
//
            //we don't use this feature, so turn it off for minimal speed up on queries
            //this is deprecated and not recomended
            statement.execute("PRAGMA count_changes = OFF;");
            //this made a big difference to query speed
            statement.execute("PRAGMA temp_store = MEMORY");
            //this made a modest improvement in query speeds
            statement.execute("PRAGMA cache_size = 50000");
            //we never delete anything so...
            statement.execute("PRAGMA auto_vacuum = 0");
        }

        try {
            LOGGER.log(Level.INFO, String.format("sqlite-jdbc version %s loaded in %s mode",
                    SQLiteJDBCLoader.getVersion(), SQLiteJDBCLoader.isNativeMode()
                            ? "native" : "pure-java"));
        } catch (Exception exception) {
            LOGGER.log(Level.WARNING, "exception while checking sqlite-jdbc version and mode", exception);
        }

    }

    /**
     * create the table and indices if they don't already exist
     *
     * @return the number of rows in the table , count > 0 indicating an
     *         existing table
     */
    private boolean initializeDBSchema() {
        try {
            if (isClosed()) {
                openDBCon();
            }
            setPragmas();

        } catch (SQLException ex) {
            LOGGER.log(Level.SEVERE, "problem accessing  database", ex);
            return false;
        }
        try (Statement stmt = con.createStatement()) {
            String sql = "CREATE TABLE  if not exists drawable_files "
                    + "( obj_id INTEGER PRIMARY KEY, "
                    + " path VARCHAR(255), "
                    + " name VARCHAR(255), "
                    + " created_time integer, "
                    + " modified_time integer, "
                    + " make VARCHAR(255), "
                    + " model VARCHAR(255), "
                    + " analyzed integer DEFAULT 0)";
            stmt.execute(sql);
        } catch (SQLException ex) {
            LOGGER.log(Level.SEVERE, "problem creating drawable_files table", ex);
            return false;
        }

        try (Statement stmt = con.createStatement()) {
            String sql = "CREATE TABLE  if not exists groups "
                    + "(group_id INTEGER PRIMARY KEY, "
                    + " value VARCHAR(255) not null, "
                    + " attribute VARCHAR(255) not null, "
                    + " seen integer DEFAULT 0, "
                    + " UNIQUE(value, attribute) )";
            stmt.execute(sql);
        } catch (SQLException ex) {
            LOGGER.log(Level.SEVERE, "problem creating groups table", ex);
            return false;
        }

        try (Statement stmt = con.createStatement()) {
            String sql = "CREATE TABLE  if not exists hash_sets "
                    + "( hash_set_id INTEGER primary key,"
                    + " hash_set_name VARCHAR(255) UNIQUE NOT NULL)";
            stmt.execute(sql);
        } catch (SQLException ex) {
            LOGGER.log(Level.SEVERE, "problem creating hash_sets table", ex);
            return false;
        }

        try (Statement stmt = con.createStatement()) {
            String sql = "CREATE TABLE  if not exists hash_set_hits "
                    + "(hash_set_id INTEGER REFERENCES hash_sets(hash_set_id) not null, "
                    + " obj_id INTEGER REFERENCES drawable_files(obj_id) not null, "
                    + " PRIMARY KEY (hash_set_id, obj_id))";
            stmt.execute(sql);
        } catch (SQLException ex) {
            LOGGER.log(Level.SEVERE, "problem creating hash_set_hits table", ex);
            return false;
        }

        try (Statement stmt = con.createStatement()) {
            String sql = "CREATE  INDEX if not exists path_idx ON drawable_files(path)";
            stmt.execute(sql);
        } catch (SQLException ex) {
            LOGGER.log(Level.WARNING, "problem creating path_idx", ex);
        }

        try (Statement stmt = con.createStatement()) {
            String sql = "CREATE  INDEX if not exists name_idx ON drawable_files(name)";
            stmt.execute(sql);
        } catch (SQLException ex) {
            LOGGER.log(Level.WARNING, "problem creating name_idx", ex);
        }

        try (Statement stmt = con.createStatement()) {
            String sql = "CREATE  INDEX if not exists make_idx ON drawable_files(make)";
            stmt.execute(sql);
        } catch (SQLException ex) {
            LOGGER.log(Level.WARNING, "problem creating make_idx", ex);
        }

        try (Statement stmt = con.createStatement()) {
            String sql = "CREATE  INDEX if not exists model_idx ON drawable_files(model)";
            stmt.execute(sql);
        } catch (SQLException ex) {
            LOGGER.log(Level.WARNING, "problem creating model_idx", ex);
        }

        try (Statement stmt = con.createStatement()) {
            String sql = "CREATE  INDEX if not exists analyzed_idx ON drawable_files(analyzed)";
            stmt.execute(sql);
        } catch (SQLException ex) {
            LOGGER.log(Level.WARNING, "problem creating analyzed_idx", ex);
        }

        return true;
    }

    @Override
    public void finalize() throws Throwable {
        try {
            closeDBCon();
        } finally {
            super.finalize();
        }
    }

    public void closeDBCon() {
        if (con != null) {
            try {
                closeStatements();
                con.close();
            } catch (SQLException ex) {
                LOGGER.log(Level.WARNING, "Failed to close connection to drawable.db", ex);
            }
        }
        con = null;
    }

    public void openDBCon() {
        try {
            if (con == null || con.isClosed()) {
                con = DriverManager.getConnection("jdbc:sqlite:" + dbPath.toString());
            }
        } catch (SQLException ex) {
            LOGGER.log(Level.WARNING, "Failed to open connection to drawable.db", ex);
        }
    }

    public boolean isClosed() throws SQLException {
        if (con == null) {
            return true;
        }
        return con.isClosed();
    }

    /**
     * get all the hash set names used in the db
     *
     * @return a set of the names of all the hash sets that have hash set hits
     */
    public Set<String> getHashSetNames() {
        Set<String> names = new HashSet<>();
        // "SELECT DISTINCT hash_set_name FROM hash_sets"
        dbReadLock();
        try (ResultSet rs = selectHashSetNamesStmt.executeQuery();) {
            while (rs.next()) {
                names.add(rs.getString(HASH_SET_NAME));
            }
        } catch (SQLException sQLException) {
            LOGGER.log(Level.WARNING, "failed to get hash set names", sQLException);
        } finally {
            dbReadUnlock();
        }
        return names;
    }

    public boolean isGroupSeen(GroupKey<?> groupKey) {
        dbReadLock();
        try {
            groupSeenQueryStmt.clearParameters();
            groupSeenQueryStmt.setString(1, groupKey.getValueDisplayName());
            groupSeenQueryStmt.setString(2, groupKey.getAttribute().attrName.toString());
            try (ResultSet rs = groupSeenQueryStmt.executeQuery()) {
                while (rs.next()) {
                    return rs.getBoolean("seen");
                }
            }
        } catch (SQLException ex) {
            Exceptions.printStackTrace(ex);
        } finally {
            dbReadUnlock();
        }
        return false;
    }

    public void markGroupSeen(GroupKey<?> gk, boolean seen) {
        dbWriteLock();
        try {
            //PreparedStatement updateGroup = con.prepareStatement("update groups set seen = ? where value = ? and attribute = ?");
            updateGroupStmt.clearParameters();
            updateGroupStmt.setBoolean(1, seen);
            updateGroupStmt.setString(2, gk.getValueDisplayName());
            updateGroupStmt.setString(3, gk.getAttribute().attrName.toString());
            updateGroupStmt.execute();
        } catch (SQLException ex) {
            LOGGER.log(Level.SEVERE, "Error marking group as seen", ex);
        } finally {
            dbWriteUnlock();
        }
    }

    public boolean removeFile(long id) {
        DrawableTransaction trans = beginTransaction();
        boolean removeFile = removeFile(id, trans);
        commitTransaction(trans, true);
        return removeFile;
    }

    public void updateFile(DrawableFile<?> f) {
        DrawableTransaction trans = beginTransaction();
        updateFile(f, trans);
        commitTransaction(trans, true);
    }

    public void insertFile(DrawableFile<?> f) {
        DrawableTransaction trans = beginTransaction();
        insertFile(f, trans);
        commitTransaction(trans, true);
    }

    public void insertFile(DrawableFile<?> f, DrawableTransaction tr) {
        insertOrUpdateFile(f, tr, insertFileStmt);
    }

    public void updateFile(DrawableFile<?> f, DrawableTransaction tr) {
        insertOrUpdateFile(f, tr, updateFileStmt);
    }

    private void insertOrUpdateFile(DrawableFile<?> f, DrawableTransaction tr, PreparedStatement stmt) {

        //TODO:      implement batch version -jm
        if (tr.isClosed()) {
            throw new IllegalArgumentException("can't update database with closed transaction");
        }

        dbWriteLock();
        try {
            // Update the list of file IDs in memory
            addImageFileToList(f.getId());

            // "INSERT OR IGNORE/ INTO drawable_files (path, name, created_time, modified_time, make, model, analyzed)"
            stmt.setLong(1, f.getId());
            stmt.setString(2, f.getDrawablePath());
            stmt.setString(3, f.getName());
            stmt.setLong(4, f.getCrtime());
            stmt.setLong(5, f.getMtime());
            stmt.setString(6, f.getMake());
            stmt.setString(7, f.getModel());
            stmt.setBoolean(8, f.isAnalyzed());
            stmt.executeUpdate();

            final Collection<String> hashSetNames = getHashSetsForFileFromAutopsy(f.getId());

            for (String name : hashSetNames) {

                // "insert or ignore into hash_sets (hash_set_name)  values (?)"
                insertHashSetStmt.setString(1, name);
                insertHashSetStmt.executeUpdate();

                //TODO: use nested select to get hash_set_id rather than seperate statement/query
                //"select hash_set_id from hash_sets where hash_set_name = ?"
                selectHashSetStmt.setString(1, name);
                try (ResultSet rs = selectHashSetStmt.executeQuery()) {
                    while (rs.next()) {
                        int hashsetID = rs.getInt("hash_set_id");
                        //"insert or ignore into hash_set_hits (hash_set_id, obj_id) values (?,?)";
                        insertHashHitStmt.setInt(1, hashsetID);
                        insertHashHitStmt.setLong(2, f.getId());
                        insertHashHitStmt.executeUpdate();
                        break;
                    }
                }
            }

            //and update all groups this file is in
            for (DrawableAttribute<?> attr : DrawableAttribute.getGroupableAttrs()) {
                Collection<? extends Comparable<?>> vals = attr.getValue(f);
                for (Object val : vals) {
                    insertGroup(val.toString(), attr);
                }
            }

            tr.addUpdatedFile(f.getId());

        } catch (SQLException | NullPointerException ex) {
            // This is one of the places where we get an error if the case is closed during processing,
            // which doesn't need to be reported here.
            if (Case.isCaseOpen()) {
                LOGGER.log(Level.SEVERE, "failed to insert/update file" + f.getName(), ex);
            }
        } finally {
            dbWriteUnlock();
        }
    }

    public DrawableTransaction beginTransaction() {
        return new DrawableTransaction();
    }

    public void commitTransaction(DrawableTransaction tr, Boolean notify) {
        if (tr.isClosed()) {
            throw new IllegalArgumentException("can't close already closed transaction");
        }
        tr.commit(notify);
    }

    public Boolean isFileAnalyzed(DrawableFile<?> f) {
        return isFileAnalyzed(f.getId());
    }

    public Boolean isFileAnalyzed(long fileId) {
        dbReadLock();
        try (Statement stmt = con.createStatement();
                ResultSet analyzedQuery = stmt.executeQuery("select analyzed from drawable_files where obj_id = " + fileId)) {
            while (analyzedQuery.next()) {
                return analyzedQuery.getBoolean(ANALYZED);
            }
        } catch (SQLException ex) {
            Exceptions.printStackTrace(ex);
        } finally {
            dbReadUnlock();
        }

        return false;
    }

    public Boolean areFilesAnalyzed(Collection<Long> fileIds) {

        dbReadLock();
        try (Statement stmt = con.createStatement();
                //Can't make this a preprared statement because of the IN ( ... )
                ResultSet analyzedQuery = stmt.executeQuery("select count(analyzed) as analyzed from drawable_files where analyzed = 1 and obj_id in (" + StringUtils.join(fileIds, ", ") + ")")) {
            while (analyzedQuery.next()) {
                return analyzedQuery.getInt(ANALYZED) == fileIds.size();
            }
        } catch (SQLException ex) {
            LOGGER.log(Level.WARNING, "problem counting analyzed files: ", ex);
        } finally {
            dbReadUnlock();
        }

        return false;
    }

    public Boolean isGroupAnalyzed(GroupKey<?> gk) {
        dbReadLock();
        try {
            Set<Long> fileIDsInGroup = getFileIDsInGroup(gk);

            try {
                // In testing, this method appears to be a lot faster than doing one large select statement
                for (Long fileID : fileIDsInGroup) {
                    Statement stmt = con.createStatement();
                    ResultSet analyzedQuery = stmt.executeQuery("select analyzed from drawable_files where obj_id = " + fileID);
                    while (analyzedQuery.next()) {
                        if (analyzedQuery.getInt(ANALYZED) == 0) {
                            return false;
                        }
                    }
                    return true;
                }

            } catch (SQLException ex) {
                LOGGER.log(Level.WARNING, "problem counting analyzed files: ", ex);
            }

            //// Old method
            //try (Statement stmt = con.createStatement();
            //        //Can't make this a preprared statement because of the IN ( ... )
            //        ResultSet analyzedQuery = stmt.executeQuery("select count(analyzed) as analyzed from drawable_files where analyzed = 1 and obj_id in (" + StringUtils.join(fileIDsInGroup, ", ") + ")")) {
            //    while (analyzedQuery.next()) {
            //        return analyzedQuery.getInt(ANALYZED) == fileIDsInGroup.size();
            //    }
            //} catch (SQLException ex) {
            //    LOGGER.log(Level.WARNING, "problem counting analyzed files: ", ex);
            //}
        } catch (TskCoreException tskCoreException) {
            LOGGER.log(Level.WARNING, "problem counting analyzed files: ", tskCoreException);
        } finally {
            dbReadUnlock();
        }
        return false;
    }

    /**
     * Find and return list of all ids of files matching the specific Where
     * clause
     *
     * @param sqlWhereClause a SQL where clause appropriate for the desired
     *                       files (do not begin the WHERE clause with the word WHERE!)
     *
     * @return a list of file ids each of which satisfy the given WHERE
     *         clause
     *
     * @throws TskCoreException
     */
    public Set<Long> findAllFileIdsWhere(String sqlWhereClause) throws TskCoreException {
        Statement statement = null;
        ResultSet rs = null;
        Set<Long> ret = new HashSet<>();
        dbReadLock();
        try {
            statement = con.createStatement();
            rs = statement.executeQuery("SELECT obj_id FROM drawable_files WHERE " + sqlWhereClause);
            while (rs.next()) {
                ret.add(rs.getLong(1));
            }
        } catch (SQLException e) {
            throw new TskCoreException("SQLException thrown when calling 'DrawableDB.findAllFileIdsWhere(): " + sqlWhereClause, e);
        } finally {
            if (rs != null) {
                try {
                    rs.close();
                } catch (SQLException ex) {
                    LOGGER.log(Level.SEVERE, "Error closing result set after executing  findAllFileIdsWhere", ex);
                }
            }
            if (statement != null) {
                try {
                    statement.close();
                } catch (SQLException ex) {
                    LOGGER.log(Level.SEVERE, "Error closing statement after executing  findAllFileIdsWhere", ex);
                }
            }
            dbReadUnlock();
        }
        return ret;
    }

    /**
     * Return the number of files matching the given clause.
     *
     * @param sqlWhereClause a SQL where clause appropriate for the desired
     *                       files (do not begin the WHERE clause with the word WHERE!)
     *
     * @return Number of files matching the given where clause
     *
     * @throws TskCoreException
     */
    public long countFilesWhere(String sqlWhereClause) throws TskCoreException {
        Statement statement = null;
        ResultSet rs = null;
        dbReadLock();
        try {
            statement = con.createStatement();
            rs = statement.executeQuery("SELECT COUNT (*) FROM drawable_files WHERE " + sqlWhereClause); //NON-NLS
            return rs.getLong(1);
        } catch (SQLException e) {
            throw new TskCoreException("SQLException thrown when calling 'DrawableDB.countFilesWhere(): " + sqlWhereClause, e);
        } finally {
            if (rs != null) {
                try {
                    rs.close();
                } catch (SQLException ex) {
                    LOGGER.log(Level.SEVERE, "Error closing result set after executing countFilesWhere", ex);
                }
            }
            if (statement != null) {
                try {
                    statement.close();
                } catch (SQLException ex) {
                    LOGGER.log(Level.SEVERE, "Error closing statement after executing countFilesWhere", ex);
                }
            }
            dbReadUnlock();
        }
    }

    /**
     * Count the total number of files in the database..
     *
     * @return Total number of files in the database
     *
     * @throws TskCoreException
     */
    public long countFiles() throws TskCoreException {
        Statement statement = null;
        ResultSet rs = null;
        dbReadLock();
        try {
            statement = con.createStatement();
            rs = statement.executeQuery("SELECT COUNT (*) FROM drawable_files"); //NON-NLS
            return rs.getLong(1);
        } catch (SQLException e) {
            throw new TskCoreException("SQLException thrown when calling 'DrawableDB.countFiles(): ", e);
        } finally {
            if (rs != null) {
                try {
                    rs.close();
                } catch (SQLException ex) {
                    LOGGER.log(Level.SEVERE, "Error closing result set after executing countFiles", ex);
                }
            }
            if (statement != null) {
                try {
                    statement.close();
                } catch (SQLException ex) {
                    LOGGER.log(Level.SEVERE, "Error closing statement after executing countFiles", ex);
                }
            }
            dbReadUnlock();
        }
    }

    /**
     *
     *
     *
     * @param groupBy
     * @param sortBy
     * @param sortOrder
     *
     * @return
     */
    public <A extends Comparable<A>> List<A> findValuesForAttribute(DrawableAttribute<A> groupBy, GroupSortBy sortBy, SortOrder sortOrder) {

        List<A> vals = new ArrayList<>();

        switch (groupBy.attrName) {
            case ANALYZED:
            case CATEGORY:
            case HASHSET:
                //these are somewhat special cases for now as they have fixed values, or live in the main autopsy database
                //they should have special handling at a higher level of the stack.
                throw new UnsupportedOperationException();
            default:
                dbReadLock();
                //TODO: convert this to prepared statement 
                StringBuilder query = new StringBuilder("select " + groupBy.attrName.toString() + ", count(*) from drawable_files group by " + groupBy.attrName.toString());

                String orderByClause = "";
                switch (sortBy) {
                    case GROUP_BY_VALUE:
                        orderByClause = " order by " + groupBy.attrName.toString();
                        break;
                    case FILE_COUNT:
                        orderByClause = " order by count(*)";
                        break;
                    case NONE:
//                    case PRIORITY:
                        break;
                }

                query.append(orderByClause);

                if (orderByClause.equals("") == false) {
                    String sortOrderClause = "";

                    switch (sortOrder) {
                        case DESCENDING:
                            sortOrderClause = " DESC";
                            break;
                        case ASCENDING:
                            sortOrderClause = " ASC";
                            break;
                        default:
                            orderByClause = "";
                    }
                    query.append(sortOrderClause);
                }

                try (Statement stmt = con.createStatement();
                        ResultSet valsResults = stmt.executeQuery(query.toString())) {
                    while (valsResults.next()) {
                        vals.add((A) valsResults.getObject(groupBy.attrName.toString()));
                    }
                } catch (SQLException ex) {
                    LOGGER.log(Level.WARNING, "Unable to get values for attribute", ex);
                } finally {
                    dbReadUnlock();
                }
        }

        return vals;
    }

    public void insertGroup(final String value, DrawableAttribute<?> groupBy) {
        dbWriteLock();

        try {
            //PreparedStatement insertGroup = con.prepareStatement("insert or replace into groups (value, attribute, seen) values (?,?,0)");
            insertGroupStmt.clearParameters();
            insertGroupStmt.setString(1, value);
            insertGroupStmt.setString(2, groupBy.attrName.toString());
            insertGroupStmt.execute();
        } catch (SQLException sQLException) {
            // Don't need to report it if the case was closed
            if (Case.isCaseOpen()) {
                LOGGER.log(Level.SEVERE, "Unable to insert group", sQLException);
            }
        } finally {
            dbWriteUnlock();
        }
    }

    /**
     * @param id       the obj_id of the file to return
     * @param analyzed the analyzed state of the file
     *
     * @return a DrawableFile for the given obj_id and analyzed state
     *
     * @throws TskCoreException if unable to get a file from the currently open
     *                          {@link SleuthkitCase}
     */
    private DrawableFile<?> getFileFromID(Long id, boolean analyzed) throws TskCoreException {
        try {
            AbstractFile f = tskCase.getAbstractFileById(id);
            return DrawableFile.create(f, analyzed, isVideoFile(f));
        } catch (IllegalStateException ex) {
            LOGGER.log(Level.SEVERE, "there is no case open; failed to load file with id: " + id, ex);
            return null;
        }
    }

    /**
     * @param id the obj_id of the file to return
     *
     * @return a DrawableFile for the given obj_id
     *
     * @throws TskCoreException if unable to get a file from the currently open
     *                          {@link SleuthkitCase}
     */
    public DrawableFile<?> getFileFromID(Long id) throws TskCoreException {
        try {
            AbstractFile f = tskCase.getAbstractFileById(id);
            return DrawableFile.create(f,
                    areFilesAnalyzed(Collections.singleton(id)), isVideoFile(f));
        } catch (IllegalStateException ex) {
            LOGGER.log(Level.SEVERE, "there is no case open; failed to load file with id: " + id);
            return null;
        }
    }

    public Set<Long> getFileIDsInGroup(GroupKey<?> groupKey) throws TskCoreException {

        if (groupKey.getAttribute().isDBColumn) {
            switch (groupKey.getAttribute().attrName) {
                case CATEGORY:
                    return groupManager.getFileIDsWithCategory((Category) groupKey.getValue());
                case TAGS:
                    return groupManager.getFileIDsWithTag((TagName) groupKey.getValue());
            }
        }
        Set<Long> files = new HashSet<>();
        dbReadLock();
        try {
            PreparedStatement statement = getGroupStatment(groupKey.getAttribute());
            statement.setObject(1, groupKey.getValue());

            try (ResultSet valsResults = statement.executeQuery()) {
                while (valsResults.next()) {
                    files.add(valsResults.getLong(OBJ_ID));
                }
            }
        } catch (SQLException ex) {
            LOGGER.log(Level.WARNING, "failed to get file for group:" + groupKey.getAttribute() + " == " + groupKey.getValue(), ex);
        } finally {
            dbReadUnlock();
        }

        return files;
    }

    public List<DrawableFile<?>> getFilesInGroup(GroupKey<?> key) throws TskCoreException {
        List<DrawableFile<?>> files = new ArrayList<>();
        dbReadLock();
        try {
            PreparedStatement statement = null;

            /* I hate this! not flexible/generic/maintainable we could have the
             * DrawableAttribute provide/create/configure the correct statement
             * but they shouldn't be coupled like that -jm */
            switch (key.getAttribute().attrName) {
                case CATEGORY:
                    return getFilesWithCategory((Category) key.getValue());
                default:
                    statement = getGroupStatment(key.getAttribute());
            }

            statement.setObject(1, key.getValue());

            try (ResultSet valsResults = statement.executeQuery()) {
                while (valsResults.next()) {
                    files.add(getFileFromID(valsResults.getLong(OBJ_ID), valsResults.getBoolean(ANALYZED)));
                }
            }
        } catch (SQLException ex) {
            LOGGER.log(Level.WARNING, "failed to get file for group:" + key.getAttribute() + " == " + key.getValue(), ex);
        } finally {
            dbReadUnlock();
        }

        return files;
    }

    private void closeStatements() throws SQLException {
        for (PreparedStatement pStmt : preparedStatements) {
            pStmt.close();
        }
    }

    public List<DrawableFile<?>> getFilesWithCategory(Category cat) throws TskCoreException, IllegalArgumentException {
        try {
            List<DrawableFile<?>> files = new ArrayList<>();
            List<ContentTag> contentTags = controller.getTagsManager().getContentTagsByTagName(controller.getTagsManager().getTagName(cat));
            for (ContentTag ct : contentTags) {
                if (ct.getContent() instanceof AbstractFile) {
                    files.add(DrawableFile.create((AbstractFile) ct.getContent(), isFileAnalyzed(ct.getContent().getId()),
                            isVideoFile((AbstractFile) ct.getContent())));
                }
            }
            return files;
        } catch (TskCoreException ex) {
            LOGGER.log(Level.WARNING, "TSK error getting files in Category:" + cat.getDisplayName(), ex);
            throw ex;
        }
    }

    private PreparedStatement getGroupStatment(DrawableAttribute<?> groupBy) {
        return groupStatementMap.get(groupBy);

    }

    public int countAllFiles() {
        int result = -1;
        dbReadLock();
        try (ResultSet rs = con.createStatement().executeQuery("select count(*) as COUNT from drawable_files")) {
            while (rs.next()) {

                result = rs.getInt("COUNT");
                break;
            }
        } catch (SQLException ex) {
            LOGGER.log(Level.SEVERE, "Error accessing SQLite database");
        } finally {
            dbReadUnlock();
        }
        return result;
    }

    /**
     * delete the row with obj_id = id.
     *
     * @param id the obj_id of the row to be deleted
     *
     * @return true if a row was deleted, 0 if not.
     */
    public boolean removeFile(long id, DrawableTransaction tr) {
        if (tr.isClosed()) {
            throw new IllegalArgumentException("can't update database with closed transaction");
        }
        int valsResults = 0;
        dbWriteLock();

        try {
            // Update the list of file IDs in memory
            removeImageFileFromList(id);

            //"delete from drawable_files where (obj_id = " + id + ")"
            removeFileStmt.setLong(1, id);
            removeFileStmt.executeUpdate();
            tr.addRemovedFile(id);

            //TODO: delete from hash_set_hits table also...
        } catch (SQLException ex) {
            LOGGER.log(Level.WARNING, "failed to delete row for obj_id = " + id, ex);
        } finally {
            dbWriteUnlock();
        }

        //indicates succesfull removal of 1 file
        return valsResults == 1;
    }

    public class MultipleTransactionException extends IllegalStateException {

        private static final String CANNOT_HAVE_MORE_THAN_ONE_OPEN_TRANSACTIO = "cannot have more than one open transaction";

        public MultipleTransactionException() {
            super(CANNOT_HAVE_MORE_THAN_ONE_OPEN_TRANSACTIO);
        }
    }

    /**
     * For the given fileID, get the names of all the hashsets that the file is
     * in.
     *
     * @param fileID the fileID to file all the hash sets for
     *
     * @return a set of names, each of which is a hashset that the given file is
     *         in.
     */
    @Nonnull
    public Set<String> getHashSetsForFileFromAutopsy(long fileID) {
        try {
            Set<String> hashNames = new HashSet<>();
            List<BlackboardArtifact> arts = tskCase.getBlackboardArtifacts(BlackboardArtifact.ARTIFACT_TYPE.TSK_HASHSET_HIT, fileID);

            for (BlackboardArtifact a : arts) {
                List<BlackboardAttribute> attrs = a.getAttributes();
                for (BlackboardAttribute attr : attrs) {
                    if (attr.getAttributeTypeID() == BlackboardAttribute.ATTRIBUTE_TYPE.TSK_SET_NAME.getTypeID()) {
                        hashNames.add(attr.getValueString());
                    }
                }
            }
            return hashNames;
        } catch (TskCoreException ex) {
            LOGGER.log(Level.SEVERE, "failed to get hash sets for file", ex);
        }
        return Collections.emptySet();
    }

    /**
     * For performance reasons, keep a list of all file IDs currently in the
     * drawable database. Otherwise the database is queried many times to
     * retrieve the same data.
     */
    @GuardedBy("fileIDlist")
    private final Set<Long> fileIDsInDB = new HashSet<>();

    public boolean isInDB(Long id) {
        synchronized (fileIDsInDB) {
            return fileIDsInDB.contains(id);
        }
    }

    private void addImageFileToList(Long id) {
        synchronized (fileIDsInDB) {
            fileIDsInDB.add(id);
        }
    }

    private void removeImageFileFromList(Long id) {
        synchronized (fileIDsInDB) {
            fileIDsInDB.remove(id);
        }
    }

    public int getNumberOfImageFilesInList() {
        synchronized (fileIDsInDB) {
            return fileIDsInDB.size();
        }
    }

    private void initializeImageList() {
        synchronized (fileIDsInDB) {
            dbReadLock();
            try {
                Statement stmt = con.createStatement();
                ResultSet analyzedQuery = stmt.executeQuery("select obj_id from drawable_files");
                while (analyzedQuery.next()) {
                    addImageFileToList(analyzedQuery.getLong(OBJ_ID));
                }
            } catch (SQLException ex) {
                LOGGER.log(Level.WARNING, "problem loading file IDs: ", ex);
            } finally {
                dbReadUnlock();
            }
        }
    }

    /**
     * For performance reasons, keep the file type in memory
     */
    private final Map<Long, Boolean> videoFileMap = new ConcurrentHashMap<>();

    /**
     * is this File a video file?
     *
     * @param f check if this file is a video. will return false for null file.
     *
     * @return returns true if this file is a video as determined by {@link ImageGalleryModule#isVideoFile(org.sleuthkit.datamodel.AbstractFile)
     *         } but caches the result.
     *         returns false if passed a null AbstractFile
     */
    public boolean isVideoFile(AbstractFile f) {
<<<<<<< HEAD
        if (Objects.isNull(f)) {
            return false;
        } else {
            return videoFileMap.computeIfAbsent(f.getId(), (id) -> FileTypeUtils.isVideoFile(f));
=======

        if (Objects.isNull(f)) {
            return false;
        } else {
            return videoFileMap.computeIfAbsent(f.getId(), (id) -> ImageGalleryModule.isVideoFile(f));
>>>>>>> 593fc2ca
        }
    }

    /**
     * get the number of files with the given category.
     *
     * NOTE: although the category data is stored in autopsy as Tags, this
     * method is provided on DrawableDb to provide a single point of access for
     * ImageGallery data.
     *
     * //TODO: think about moving this and similar methods that don't actually
     * get their data form the drawabledb to a layer wrapping the drawable db:
     * something like ImageGalleryCaseData?
     *
     * @param cat the category to count the number of files for
     *
     * @return the number of the with the given category
     */
    public long getCategoryCount(Category cat) {
        try {
            return tskCase.getContentTagsByTagName(controller.getTagsManager().getTagName(cat)).stream()
                    .map(ContentTag::getContent)
                    .map(Content::getId)
                    .filter(this::isInDB)
                    .count();

        } catch (IllegalStateException ex) {
            LOGGER.log(Level.WARNING, "Case closed while getting files");
        } catch (TskCoreException ex1) {
            LOGGER.log(Level.SEVERE, "Failed to get content tags by tag name.", ex1);
        }
        return -1;
    }

    /**
     * inner class that can reference access database connection
     */
    public class DrawableTransaction {

        private final Set<Long> updatedFiles;

        private final Set<Long> removedFiles;

        private boolean closed = false;

        /**
         * factory creation method
         *
         * @param con the {@link  ava.sql.Connection}
         *
         * @return a LogicalFileTransaction for the given connection
         *
         * @throws SQLException
         */
        private DrawableTransaction() {
            this.updatedFiles = new HashSet<>();
            this.removedFiles = new HashSet<>();
            //get the write lock, released in close()
            dbWriteLock();
            try {
                con.setAutoCommit(false);

            } catch (SQLException ex) {
                LOGGER.log(Level.SEVERE, "failed to set auto-commit to to false", ex);
            }

        }

        synchronized public void rollback() {
            if (!closed) {
                try {
                    con.rollback();
                    updatedFiles.clear();
                } catch (SQLException ex1) {
                    LOGGER.log(Level.SEVERE, "Exception while attempting to rollback!!", ex1);
                } finally {
                    close();
                }
            }
        }

        synchronized private void commit(Boolean notify) {
            if (!closed) {
                try {
                    con.commit();
                    // make sure we close before we update, bc they'll need locks
                    close();

                    if (notify) {
                        if (groupManager != null) {
                            groupManager.handleFileUpdate(updatedFiles);
                            groupManager.handleFileRemoved(removedFiles);
                        }
                    }
                } catch (SQLException ex) {
                    if (Case.isCaseOpen()) {
                        LOGGER.log(Level.SEVERE, "Error commiting drawable.db.", ex);
                    } else {
                        LOGGER.log(Level.WARNING, "Error commiting drawable.db - case is closed.");
                    }
                    rollback();
                }
            }
        }

        synchronized private void close() {
            if (!closed) {
                try {
                    con.setAutoCommit(true);
                } catch (SQLException ex) {
                    if (Case.isCaseOpen()) {
                        LOGGER.log(Level.SEVERE, "Error setting auto-commit to true.", ex);
                    } else {
                        LOGGER.log(Level.SEVERE, "Error setting auto-commit to true - case is closed");
                    }
                } finally {
                    closed = true;
                    dbWriteUnlock();
                }
            }
        }

        synchronized public Boolean isClosed() {
            return closed;
        }

        synchronized private void addUpdatedFile(Long f) {
            updatedFiles.add(f);
        }

        synchronized private void addRemovedFile(long id) {
            removedFiles.add(id);
        }
    }
}<|MERGE_RESOLUTION|>--- conflicted
+++ resolved
@@ -1209,19 +1209,12 @@
      *         returns false if passed a null AbstractFile
      */
     public boolean isVideoFile(AbstractFile f) {
-<<<<<<< HEAD
         if (Objects.isNull(f)) {
             return false;
         } else {
             return videoFileMap.computeIfAbsent(f.getId(), (id) -> FileTypeUtils.isVideoFile(f));
-=======
-
-        if (Objects.isNull(f)) {
-            return false;
-        } else {
-            return videoFileMap.computeIfAbsent(f.getId(), (id) -> ImageGalleryModule.isVideoFile(f));
->>>>>>> 593fc2ca
-        }
+        }
+        
     }
 
     /**
