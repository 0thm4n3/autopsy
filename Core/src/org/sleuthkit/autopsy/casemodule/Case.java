--- conflicted
+++ resolved
@@ -25,17 +25,13 @@
 import java.io.File;
 import java.io.FileInputStream;
 import java.io.IOException;
-import java.net.UnknownHostException;
 import java.nio.file.InvalidPathException;
 import java.nio.file.Path;
 import java.nio.file.Paths;
 import java.text.DateFormat;
 import java.text.SimpleDateFormat;
-<<<<<<< HEAD
 import java.util.Date;
-=======
 import java.util.Collection;
->>>>>>> c517eb4e
 import java.util.GregorianCalendar;
 import java.util.HashMap;
 import java.util.HashSet;
@@ -49,14 +45,9 @@
 import java.util.stream.Stream;
 import javax.swing.JOptionPane;
 import javax.swing.SwingUtilities;
-<<<<<<< HEAD
-=======
 import org.apache.commons.io.FileUtils;
-import org.openide.util.Lookup;
->>>>>>> c517eb4e
 import org.openide.util.NbBundle;
 import org.openide.util.actions.CallableSystemAction;
-import org.openide.util.actions.SystemAction;
 import org.openide.windows.WindowManager;
 import org.sleuthkit.autopsy.casemodule.CaseMetadata.CaseMetadataException;
 import org.sleuthkit.autopsy.casemodule.events.AddingDataSourceEvent;
@@ -187,28 +178,21 @@
          */
         REPORT_ADDED,
         /**
-<<<<<<< HEAD
-=======
          * Name for the property change event when a report is deleted from the
          * case. Both the old value and the new value supplied by the event
          * object are null.
          */
         REPORT_DELETED,
         /**
->>>>>>> c517eb4e
          * Property name for the event when a new BlackBoardArtifactTag is
          * added. The new value is tag added, the old value is empty
          */
         BLACKBOARD_ARTIFACT_TAG_ADDED,
         /**
          * Property name for the event when a new BlackBoardArtifactTag is
-<<<<<<< HEAD
          * deleted. The new value is empty, the old value is a
          * {@link BlackBoardArtifactTagDeletedEvent.DeletedBlackboardArtifactTagInfo}
          * object with info about the deleted tag.
-=======
-         * deleted. The new value is empty, the old value is the deleted tag
->>>>>>> c517eb4e
          */
         BLACKBOARD_ARTIFACT_TAG_DELETED,
         /**
@@ -218,13 +202,9 @@
         CONTENT_TAG_ADDED,
         /**
          * Property name for the event when a new ContentTag is deleted. The new
-<<<<<<< HEAD
          * value is empty, the old value is a
          * {@link ContentTagDeletedEvent.DeletedContentTagInfo} object with info
          * about the deleted tag.
-=======
-         * value is empty, the old value is the deleted tag
->>>>>>> c517eb4e
          */
         CONTENT_TAG_DELETED;
     };
@@ -1629,19 +1609,10 @@
     /**
      * Adds a report to the case.
      *
-<<<<<<< HEAD
      * @param localPath     The path of the report file, must be in the case
      *                      directory or one of its subdirectories.
      * @param srcModuleName The name of the module that created the report.
      * @param reportName    The report name, may be empty.
-=======
-     * @param localPath        The path of the report file, must be in the case
-     *                         directory or one of its subdirectories.
-     * @param sourceModuleName The name of the module that created the report.
-     * @param reportName       The report name, may be empty.
-     *
-     * @return A Report data transfer object (DTO) for the new row.
->>>>>>> c517eb4e
      *
      * @throws TskCoreException
      */
@@ -1695,13 +1666,7 @@
                 }
             }
 
-            // fire property change event.
-            try {
-                Case.pcs.firePropertyChange(Events.REPORT_DELETED.toString(), null, null);
-            } catch (Exception ex) {
-                String errorMessage = String.format("A Case %s listener threw an exception", Events.REPORT_DELETED.toString()); //NON-NLS
-                logger.log(Level.SEVERE, errorMessage, ex);
-            }
+            eventPublisher.publish(new AutopsyEvent(Events.REPORT_DELETED.toString(), null, null));
         }
     }
 
