/*
 * Autopsy Forensic Browser
 *
 * Copyright 2011 Basis Technology Corp.
 * Contact: carrier <at> sleuthkit <dot> org
 *
 * Licensed under the Apache License, Version 2.0 (the "License");
 * you may not use this file except in compliance with the License.
 * You may obtain a copy of the License at
 *
 *     http://www.apache.org/licenses/LICENSE-2.0
 *
 * Unless required by applicable law or agreed to in writing, software
 * distributed under the License is distributed on an "AS IS" BASIS,
 * WITHOUT WARRANTIES OR CONDITIONS OF ANY KIND, either express or implied.
 * See the License for the specific language governing permissions and
 * limitations under the License.
 */
package org.sleuthkit.autopsy.casemodule;

import java.awt.Frame;
import java.beans.PropertyChangeListener;
import java.beans.PropertyChangeSupport;
import java.io.BufferedInputStream;
import java.io.File;
import java.io.FileInputStream;
import java.io.IOException;
import java.text.DateFormat;
import java.text.SimpleDateFormat;
import java.util.GregorianCalendar;
import java.util.HashMap;
import java.util.HashSet;
import java.util.List;
import java.util.Map;
import java.util.Set;
import java.util.TimeZone;
import java.util.logging.Level;
import javax.swing.JOptionPane;
import javax.swing.SwingUtilities;
import org.openide.util.Lookup;
import org.openide.util.actions.CallableSystemAction;
import org.openide.util.actions.SystemAction;
import org.openide.windows.WindowManager;
import org.sleuthkit.autopsy.casemodule.services.Services;
import org.sleuthkit.autopsy.corecomponentinterfaces.CoreComponentControl;
import org.sleuthkit.autopsy.coreutils.FileUtil;
import org.sleuthkit.autopsy.coreutils.Logger;
import org.sleuthkit.autopsy.coreutils.MessageNotifyUtil;
import org.sleuthkit.autopsy.coreutils.Version;
import org.sleuthkit.datamodel.*;
import org.sleuthkit.datamodel.SleuthkitJNI.CaseDbHandle.AddImageProcess;

/**
 * Stores all information for a given case. Only a single case can currently be
 * open at a time. Use getCurrentCase() to retrieve the object for the current
 * case.
 */
public class Case {

    private static final String autopsyVer = Version.getVersion(); // current version of autopsy. Change it when the version is changed
    private static final String appName = Version.getName() + " " + autopsyVer;
    /**
     * Property name that indicates the name of the current case has changed.
     * Fired with the case is renamed, and when the current case is
     * opened/closed/changed. The value is a String: the name of the case. The
     * empty string ("") is used for no open case.
     */
    public static final String CASE_NAME = "caseName";
    /**
     * Property name that indicates the number of the current case has changed.
     * Fired with the case number is changed. The value is an int: the number of
     * the case. -1 is used for no case number set.
     */
    public static final String CASE_NUMBER = "caseNumber";
    /**
     * Property name that indicates the examiner of the current case has
     * changed. Fired with the case examiner is changed. The value is a String:
     * the name of the examiner. The empty string ("") is used for no examiner
     * set.
     */
    public static final String CASE_EXAMINER = "caseExaminer";
    /**
     * Property name that indicates a new image has been added to the current
     * case. The new value is the newly-added instance of Image, and the old
     * value is always null.
     */
    public static final String CASE_ADD_IMAGE = "addImages";
    /**
     * Property name that indicates an image has been removed from the current
     * case. The "old value" is the (int) image ID of the image that was
     * removed, the new value is the instance of the Image.
     */
    public static final String CASE_DEL_IMAGE = "removeImages";
    /**
     * Property name that indicates the currently open case has changed. The new
     * value is the instance of the opened Case, or null if there is no open
     * case. The old value is the instance of the closed Case, or null if there
     * was no open case.
     */
    public static final String CASE_CURRENT_CASE = "currentCase";
    /**
     * Name for the property that determines whether to show the dialog at
     * startup
     */
    public static final String propStartup = "LBL_StartupDialog";
    // pcs is initialized in CaseListener constructor
    private static final PropertyChangeSupport pcs = new PropertyChangeSupport(Case.class);
    private String name;
    private String number;
    private String examiner;
    private String configFilePath;
    private XMLCaseManagement xmlcm;
    private SleuthkitCase db;
    // Track the current case (only set with changeCase() method)
    private static Case currentCase = null;
    private Services services;
    private static final Logger logger = Logger.getLogger(Case.class.getName());

    /**
     * Constructor for the Case class
     */
    private Case(String name, String number, String examiner, String configFilePath, XMLCaseManagement xmlcm, SleuthkitCase db) {
        this.name = name;
        this.number = number;
        this.examiner = examiner;
        this.configFilePath = configFilePath;
        this.xmlcm = xmlcm;
        this.db = db;
        this.services = new Services(db);
    }

    /**
     * Gets the currently opened case, if there is one.
     *
     * @return the current open case
     * @throws IllegalStateException if there is no case open.
     */
    public static Case getCurrentCase() {
        if (currentCase != null) {
            return currentCase;
        } else {
            throw new IllegalStateException("Can't get the current case; there is no case open!");
        }
    }

    /**
     * Check if case is currently open
     *
     * @return true if case is open
     */
    public static boolean isCaseOpen() {
        return currentCase != null;
    }

    /**
     * Updates the current case to the given case and fires off the appropriate
     * property-change
     *
     * @param newCase the new current case
     */
    private static void changeCase(Case newCase) {

        Case oldCase = Case.currentCase;
        Case.currentCase = null;

        String oldCaseName = oldCase != null ? oldCase.name : "";

        doCaseChange(null); //closes windows, etc
        pcs.firePropertyChange(CASE_CURRENT_CASE, oldCase, null);


        doCaseNameChange("");
        pcs.firePropertyChange(CASE_NAME, oldCaseName, "");


        if (newCase != null) {
            currentCase = newCase;

            pcs.firePropertyChange(CASE_CURRENT_CASE, null, currentCase);
            doCaseChange(currentCase);

            pcs.firePropertyChange(CASE_NAME, "", currentCase.name);
            doCaseNameChange(currentCase.name);

            RecentCases.getInstance().addRecentCase(currentCase.name, currentCase.configFilePath); // update the recent cases
        }
    }

    AddImageProcess makeAddImageProcess(String timezone, boolean processUnallocSpace, boolean noFatOrphans) {
        return this.db.makeAddImageProcess(timezone, processUnallocSpace, noFatOrphans);
    }

    /**
     * Creates a new case (create the XML config file and the directory)
     *
     * @param caseDir the base directory where the configuration file is saved
     * @param caseName the name of case
     * @param caseNumber the case number
     * @param examiner the examiner for this case
     */
    static void create(String caseDir, String caseName, String caseNumber, String examiner) throws CaseActionException {
        logger.log(Level.INFO, "Creating new case.\ncaseDir: {0}\ncaseName: {1}", new Object[]{caseDir, caseName});

        String configFilePath = caseDir + File.separator + caseName + ".aut";

        XMLCaseManagement xmlcm = new XMLCaseManagement();
        xmlcm.create(caseDir, caseName, examiner, caseNumber); // create a new XML config file
        xmlcm.writeFile();

        String dbPath = caseDir + File.separator + "autopsy.db";
        SleuthkitCase db = null;
        try {
            db = SleuthkitCase.newCase(dbPath);
        } catch (TskCoreException ex) {
            logger.log(Level.SEVERE, "Error creating a case: " + caseName + " in dir " + caseDir, ex);
            throw new CaseActionException("Error creating a case: " + caseName + " in dir " + caseDir, ex);
        }

        Case newCase = new Case(caseName, caseNumber, examiner, configFilePath, xmlcm, db);

        changeCase(newCase);
    }

    /**
     * Opens the existing case (open the XML config file)
     *
     * @param configFilePath the path of the configuration file that's opened
     * @throws CaseActionException
     */
    static void open(String configFilePath) throws CaseActionException {
        logger.log(Level.INFO, "Opening case.\nconfigFilePath: {0}", configFilePath);

        try {
            XMLCaseManagement xmlcm = new XMLCaseManagement();

            xmlcm.open(configFilePath); // open and load the config file to the document handler in the XML class
            xmlcm.writeFile(); // write any changes to the config file

            String caseName = xmlcm.getCaseName();
            String caseNumber = xmlcm.getCaseNumber();
            String examiner = xmlcm.getCaseExaminer();
            // if the caseName is "", case / config file can't be opened
            if (caseName.equals("")) {
                throw new CaseActionException("Case name is blank.");
            }

            String caseDir = xmlcm.getCaseDirectory();
            String dbPath = caseDir + File.separator + "autopsy.db";
            SleuthkitCase db = SleuthkitCase.openCase(dbPath);

            checkImagesExist(db);

            Case openedCase = new Case(caseName, caseNumber, examiner, configFilePath, xmlcm, db);

            changeCase(openedCase);

        } catch (Exception ex) {
            logger.log(Level.SEVERE, "Error opening the case: ", ex);
            // close the previous case if there's any
            CaseCloseAction closeCase = SystemAction.get(CaseCloseAction.class);
            closeCase.actionPerformed(null);
            throw new CaseActionException("Error opening the case", ex);
        }
    }

    static Map<Long, String> getImagePaths(SleuthkitCase db) { //TODO: clean this up
        Map<Long, String> imgPaths = new HashMap<Long, String>();
        try {
            Map<Long, List<String>> imgPathsList = db.getImagePaths();
            for (Map.Entry<Long, List<String>> entry : imgPathsList.entrySet()) {
                if (entry.getValue().size() > 0) {
                    imgPaths.put(entry.getKey(), entry.getValue().get(0));
                }
            }
        } catch (TskException ex) {
            logger.log(Level.WARNING, "Error getting image paths", ex);
        }
        return imgPaths;
    }

    /**
     * Ensure that all image paths point to valid image files
     */
    private static void checkImagesExist(SleuthkitCase db) {
        Map<Long, String> imgPaths = getImagePaths(db);
        for (Map.Entry<Long, String> entry : imgPaths.entrySet()) {
            long obj_id = entry.getKey();
            String path = entry.getValue();
            boolean fileExists = (pathExists(path)
                    || driveExists(path));
            if (!fileExists) {
                int ret = JOptionPane.showConfirmDialog(null, appName + " has detected that one of the images associated with \n"
                        + "this case are missing. Would you like to search for them now?\n"
                        + "Previously, the image was located at:\n" + path
                        + "\nPlease note that you will still be able to browse directories and generate reports\n"
                        + "if you choose No, but you will not be able to view file content or run the ingest process.", "Missing Image", JOptionPane.YES_NO_OPTION);
                if (ret == JOptionPane.YES_OPTION) {
                    MissingImageDialog.makeDialog(obj_id, db);
                } else {
                    logger.log(Level.WARNING, "Selected image files don't match old files!");
                }

            }
        }
    }

    /**
     * Adds the image to the current case after it has been added to the DB
     *
     * @param imgPaths the paths of the image that being added
     * @param imgId the ID of the image that being added
     * @param timeZone the timeZone of the image where it's added
     */
    Image addImage(String imgPath, long imgId, String timeZone) throws CaseActionException {
        logger.log(Level.INFO, "Adding image to Case.  imgPath: {0}  ID: {1} TimeZone: {2}", new Object[]{imgPath, imgId, timeZone});

        try {
            Image newImage = db.getImageById(imgId);
            pcs.firePropertyChange(CASE_ADD_IMAGE, null, newImage); // the new value is the instance of the image
            doAddImage();
            return newImage;
        } catch (Exception ex) {
            throw new CaseActionException("Error adding image to the case", ex);
        }
    }

    /**
     * @return The Services object for this case.
     */
    public Services getServices() {
        return services;
    }

    /**
     * Get the underlying SleuthkitCase instance from the Sleuth Kit bindings
     * library.
     *
     * @return
     */
    public SleuthkitCase getSleuthkitCase() {
        return this.db;
    }

    /**
     * Closes this case. This methods close the xml and clear all the fields.
     */
    void closeCase() throws CaseActionException {
        changeCase(null);

        try {
            services.close();
            this.xmlcm.close(); // close the xmlcm
            this.db.close();
        } catch (Exception e) {
            throw new CaseActionException("Error while trying to close the current case.", e);
        }
    }

    /**
     * Delete this case. This methods delete all folders and files of this case.
     *
     * @param caseDir case dir to delete
     * @throws CaseActionException exception throw if case could not be deleted
     */
    void deleteCase(File caseDir) throws CaseActionException {
        logger.log(Level.INFO, "Deleting case.\ncaseDir: {0}", caseDir);

        try {

            xmlcm.close(); // close the xmlcm
            boolean result = deleteCaseDirectory(caseDir); // delete the directory

            RecentCases.getInstance().removeRecentCase(this.name, this.configFilePath); // remove it from the recent case
            Case.changeCase(null);
            if (result == false) {
                throw new CaseActionException("Error deleting the case dir: " + caseDir);
            }
        } catch (Exception ex) {
            logger.log(Level.SEVERE, "Error deleting the current case dir: " + caseDir, ex);
            throw new CaseActionException("Error deleting the case dir: " + caseDir, ex);
        }
    }

    /**
     * Updates the case name.
     *
     * @param oldCaseName the old case name that wants to be updated
     * @param oldPath the old path that wants to be updated
     * @param newCaseName the new case name
     * @param newPath the new path
     */
    void updateCaseName(String oldCaseName, String oldPath, String newCaseName, String newPath) throws CaseActionException {
        try {
            xmlcm.setCaseName(newCaseName); // set the case
            name = newCaseName; // change the local value
            RecentCases.getInstance().updateRecentCase(oldCaseName, oldPath, newCaseName, newPath); // update the recent case

            pcs.firePropertyChange(CASE_NAME, oldCaseName, newCaseName);
            doCaseNameChange(newCaseName);

        } catch (Exception e) {
            throw new CaseActionException("Error while trying to update the case name.", e);
        }
    }

    /**
     * Updates the case examiner
     *
     * @param oldExaminer the old examiner
     * @param newExaminer the new examiner
     */
    void updateExaminer(String oldExaminer, String newExaminer) throws CaseActionException {
        try {
            xmlcm.setCaseExaminer(newExaminer); // set the examiner
            examiner = newExaminer;

            pcs.firePropertyChange(CASE_EXAMINER, oldExaminer, newExaminer);
        } catch (Exception e) {
            throw new CaseActionException("Error while trying to update the examiner.", e);
        }
    }

    /**
     * Updates the case number
     *
     * @param oldCaseNumber the old case number
     * @param newCaseNumber the new case number
     */
    void updateCaseNumber(String oldCaseNumber, String newCaseNumber) throws CaseActionException {
        try {
            xmlcm.setCaseNumber(newCaseNumber); // set the case number
            number = newCaseNumber;

            pcs.firePropertyChange(CASE_NUMBER, oldCaseNumber, newCaseNumber);
        } catch (Exception e) {
            throw new CaseActionException("Error while trying to update the case number.", e);
        }
    }

    /**
     * Checks whether there is a current case open.
     *
     * @return True if a case is open.
     */
    public static boolean existsCurrentCase() {
        return currentCase != null;
    }

    /**
     * Uses the given path to store it as the configuration file path
     *
     * @param givenPath the given config file path
     */
    private void setConfigFilePath(String givenPath) {
        configFilePath = givenPath;
    }

    /**
     * Get the config file path in the given path
     *
     * @return configFilePath the path of the configuration file
     */
    String getConfigFilePath() {
        return configFilePath;
    }

    /**
     * Returns the current version of Autopsy
     *
     * @return autopsyVer
     */
    public static String getAutopsyVersion() {
        return autopsyVer;
    }

    /**
     * Gets the application name
     *
     * @return appName
     */
    public static String getAppName() {
        return appName;
    }

    /**
     * Gets the case name
     *
     * @return name
     */
    public String getName() {
        return name;
    }

    /**
     * Gets the case number
     *
     * @return number
     */
    public String getNumber() {
        return number;
    }

    /**
     * Gets the Examiner name
     *
     * @return examiner
     */
    public String getExaminer() {
        return examiner;
    }

    /**
     * Gets the case directory path
     *
     * @return caseDirectoryPath
     */
    public String getCaseDirectory() {
        if (xmlcm == null) {
            return "";
        } else {
            return xmlcm.getCaseDirectory();
        }
    }

    /**
     * Gets the full path to the temp directory of this case
     *
     * @return tempDirectoryPath
     */
    public String getTempDirectory() {
        if (xmlcm == null) {
            return "";
        } else {
            return xmlcm.getTempDir();
        }
    }

    /**
     * Gets the full path to the cache directory of this case
     *
     * @return cacheDirectoryPath
     */
    public String getCacheDirectory() {
        if (xmlcm == null) {
            return "";
        } else {
            return xmlcm.getCacheDir();
        }
    }

    /**
     * get the created date of this case
     *
     * @return case creation date
     */
    public String getCreatedDate() {
        if (xmlcm == null) {
            return "";
        } else {
            return xmlcm.getCreatedDate();
        }
    }

    /**
     * Get absolute module output directory path where modules should save their
     * permanent data The directory is a subdirectory of this case dir.
     *
     * @return absolute path to the module output dir
     */
    public String getModulesOutputDirAbsPath() {
        return this.getCaseDirectory() + File.separator + getModulesOutputDirRelPath();
    }

    /**
     * Get relative (with respect to case dir) module output directory path
     * where modules should save their permanent data The directory is a
     * subdirectory of this case dir.
     *
     * @return relative path to the module output dir
     */
    public static String getModulesOutputDirRelPath() {
        return "ModuleOutput";
    }

    /**
     * get the PropertyChangeSupport of this class
     *
     * @return PropertyChangeSupport
     */
    public static PropertyChangeSupport getPropertyChangeSupport() {
        return pcs;
    }

    String getImagePaths(Long imgID) {
        return getImagePaths(db).get(imgID);
    }

    /**
     * get all the image id in this case
     *
     * @return imageIDs
     */
    public Long[] getImageIDs() {
        Set<Long> ids = getImagePaths(db).keySet();
        return ids.toArray(new Long[ids.size()]);
    }

    public List<Image> getImages() throws TskCoreException {
        return db.getImages();
    }

    /**
     * Count the root objects.
     *
     * @return The number of total root objects in this case.
     */
    public int getRootObjectsCount() {
        return getRootObjects().size();
    }

    /**
     * Get the data model Content objects in the root of this case's hierarchy.
     *
     * @return a list of the root objects
     */
    public List<Content> getRootObjects() {
        try {
            return db.getRootObjects();
        } catch (TskException ex) {
            throw new RuntimeException("Error getting root objects.", ex);
        }
    }

    /**
     * Gets the time zone(s) of the image(s) in this case.
     *
     * @return time zones the set of time zones
     */
    public Set<TimeZone> getTimeZone() {
        Set<TimeZone> timezones = new HashSet<TimeZone>();
        for (Content c : getRootObjects()) {
            try {
                timezones.add(TimeZone.getTimeZone(c.getImage().getTimeZone()));
            } catch (TskException ex) {
                logger.log(Level.INFO, "Error getting time zones", ex);
            }
        }
        return timezones;
    }

    public static synchronized void addPropertyChangeListener(PropertyChangeListener listener) {
        pcs.addPropertyChangeListener(listener);
    }

    public static synchronized void removePropertyChangeListener(PropertyChangeListener listener) {
        pcs.removePropertyChangeListener(listener);
    }

    /**
     * Check if image from the given image path exists.
     *
     * @param imgPath the image path
     * @return isExist whether the path exists
     */
    public static boolean pathExists(String imgPath) {
        return new File(imgPath).isFile();
    }
    /**
     * Does the given string refer to a physical drive?
     */
    private static final String pdisk = "\\\\.\\physicaldrive";
    private static final String dev = "/dev/";

    static boolean isPhysicalDrive(String path) {
        return path.toLowerCase().startsWith(pdisk)
                || path.toLowerCase().startsWith(dev);
    }

    /**
     * Does the given string refer to a local drive / partition?
     */
    static boolean isPartition(String path) {
        return path.toLowerCase().startsWith("\\\\.\\")
                && path.toLowerCase().endsWith(":");
    }

    /**
     * Does the given drive path exist?
     *
     * @param path to drive
     * @return true if the drive exists, false otherwise
     */
    static boolean driveExists(String path) {
        // Test the drive by reading the first byte and checking if it's -1
        BufferedInputStream br = null;
        try {
            File tmp = new File(path);
            br = new BufferedInputStream(new FileInputStream(tmp));
            int b = br.read();
            if (b != -1) {
                return true;
            }
            return false;
        } catch (Exception ex) {
            return false;
        } finally {
            try {
                if (br != null) {
                    br.close();
                }
            } catch (IOException ex) {
            }
        }
    }

    /**
     * Convert the Java timezone ID to the "formatted" string that can be
     * accepted by the C/C++ code. Example: "America/New_York" converted to
     * "EST5EDT", etc
     *
     * @param timezoneID
     * @return
     */
    public static String convertTimeZone(String timezoneID) {
        String result = "";

        TimeZone zone = TimeZone.getTimeZone(timezoneID);
        int offset = zone.getRawOffset() / 1000;
        int hour = offset / 3600;
        int min = (offset % 3600) / 60;

        DateFormat dfm = new SimpleDateFormat("z");
        dfm.setTimeZone(zone);
        boolean hasDaylight = zone.useDaylightTime();
        String first = dfm.format(new GregorianCalendar(2010, 1, 1).getTime()).substring(0, 3); // make it only 3 letters code
        String second = dfm.format(new GregorianCalendar(2011, 6, 6).getTime()).substring(0, 3); // make it only 3 letters code
        int mid = hour * -1;
        result = first + Integer.toString(mid);
        if (min != 0) {
            result = result + ":" + Integer.toString(min);
        }
        if (hasDaylight) {
            result = result + second;
        }

        return result;
    }

    /* The methods below are used to manage the case directories (creating, checking, deleting, etc) */
    /**
     * to create the case directory
     *
     * @param caseDir the case directory path
     * @param caseName the case name
     * @throws CaseActionException throw if could not create the case dir
     */
    static void createCaseDirectory(String caseDir, String caseName) throws CaseActionException {
        boolean result = false;

        File caseDirF = new File(caseDir);
        if (caseDirF.exists()) {
            if (caseDirF.isFile()) {
                throw new CaseActionException("Cannot create case dir, already exists and is not a directory: " + caseDir);
            } else if (!caseDirF.canRead() || !caseDirF.canWrite()) {
                throw new CaseActionException("Cannot create case dir, already exists and cannot read/write: " + caseDir);
            }
        }

        try {
            result = (caseDirF).mkdirs(); // create root case Directory
            if (result == false) {
                throw new CaseActionException("Cannot create case dir: " + caseDir);
            }

            // create the folders inside the case directory
            result = result && (new File(caseDir + File.separator + XMLCaseManagement.EXPORT_FOLDER_RELPATH)).mkdir()
                    && (new File(caseDir + File.separator + XMLCaseManagement.LOG_FOLDER_RELPATH)).mkdir()
                    && (new File(caseDir + File.separator + XMLCaseManagement.TEMP_FOLDER_RELPATH)).mkdir()
                    && (new File(caseDir + File.separator + XMLCaseManagement.CACHE_FOLDER_RELPATH)).mkdir();

            if (result == false) {
                throw new CaseActionException("Could not create case directory: " + caseDir + " for case: " + caseName);
            }

            final String modulesOutDir = caseDir + File.separator + getModulesOutputDirRelPath();
            result = new File(modulesOutDir).mkdir();
            if (result == false) {
                throw new CaseActionException("Could not create modules output directory: " + modulesOutDir + " for case: " + caseName);
            }

        } catch (Exception e) {
            throw new CaseActionException("Could not create case directory: " + caseDir + " for case: " + caseName, e);
        }
    }

    /**
     * delete the given case directory
     *
     * @param casePath the case path
     * @return boolean whether the case directory is successfully deleted or not
     */
    static boolean deleteCaseDirectory(File casePath) {
        logger.log(Level.INFO, "Deleting case directory: " + casePath.getAbsolutePath());
        return FileUtil.deleteDir(casePath);
    }

    /**
     * Invoke the creation of startup dialog window.
     */
    static public void invokeStartupDialog() {
        StartupWindow.getInstance().open();
    }

    /**
     * Call if there are no images in the case. Displays a dialog offering to
     * add one.
     */
    private static void runAddImageAction() {
        SwingUtilities.invokeLater(new Runnable() {
            @Override
            public void run() {
                final AddImageAction action = Lookup.getDefault().lookup(AddImageAction.class);
                action.actionPerformed(null);
            }
        });
    }

    /**
     * Checks if a String is a valid case name
     *
     * @param caseName the candidate String
     * @return true if the candidate String is a valid case name
     */
    static public boolean isValidName(String caseName) {
        return !(caseName.contains("\\") || caseName.contains("/") || caseName.contains(":")
                || caseName.contains("*") || caseName.contains("?") || caseName.contains("\"")
                || caseName.contains("<") || caseName.contains(">") || caseName.contains("|"));
    }

    static private void clearTempFolder() {
        File tempFolder = new File(currentCase.getTempDirectory());
        if (tempFolder.isDirectory()) {
            File[] files = tempFolder.listFiles();
            if (files.length > 0) {
                for (int i = 0; i < files.length; i++) {
                    if (files[i].isDirectory()) {
                        deleteCaseDirectory(files[i]);
                    } else {
                        files[i].delete();
                    }
                }
            }
        }
    }

    /**
     * Check for existence of certain case sub dirs and create them if needed.
<<<<<<< HEAD
     * @param openedCase 
=======
     *
     * @param openedCase
>>>>>>> fe61ca7b
     */
    private static void checkSubFolders(Case openedCase) {
        String modulesOutputDir = openedCase.getModulesOutputDirAbsPath();
        File modulesOutputDirF = new File(modulesOutputDir);
        if (!modulesOutputDirF.exists()) {
            logger.log(Level.INFO, "Creating modules output dir for the case.");
<<<<<<< HEAD
        }
        try {
            if (! modulesOutputDirF.mkdir() ) {
                 logger.log(Level.SEVERE, "Error creating modules output dir for the case, dir: " + modulesOutputDir);
            }
        } catch (SecurityException e) {
            logger.log(Level.SEVERE, "Error creating modules output dir for the case, dir: " + modulesOutputDir, e);
=======

            try {
                if (!modulesOutputDirF.mkdir()) {
                    logger.log(Level.SEVERE, "Error creating modules output dir for the case, dir: " + modulesOutputDir);
                }
            } catch (SecurityException e) {
                logger.log(Level.SEVERE, "Error creating modules output dir for the case, dir: " + modulesOutputDir, e);
            }
>>>>>>> fe61ca7b
        }
    }

    //case change helper
    private static void doCaseChange(Case toChangeTo) {
        if (toChangeTo != null) { // new case is open

            // clear the temp folder when the case is created / opened
            Case.clearTempFolder();
            checkSubFolders(toChangeTo);

            // enable these menus
            CallableSystemAction.get(AddImageAction.class).setEnabled(true);
            CallableSystemAction.get(CaseCloseAction.class).setEnabled(true);
            CallableSystemAction.get(CasePropertiesAction.class).setEnabled(true);
            CallableSystemAction.get(CaseDeleteAction.class).setEnabled(true); // Delete Case menu

            if (toChangeTo.getRootObjectsCount() > 0) {
                // open all top components
                CoreComponentControl.openCoreWindows();
            } else {
                // close all top components
                CoreComponentControl.closeCoreWindows();
                // prompt user to add an image
                Case.runAddImageAction();
            }
        } else { // case is closed
            // close all top components first
            CoreComponentControl.closeCoreWindows();

            // disable these menus
            CallableSystemAction.get(AddImageAction.class).setEnabled(false); // Add Image menu
            CallableSystemAction.get(CaseCloseAction.class).setEnabled(false); // Case Close menu
            CallableSystemAction.get(CasePropertiesAction.class).setEnabled(false); // Case Properties menu
            CallableSystemAction.get(CaseDeleteAction.class).setEnabled(false); // Delete Case menu

            //clear pending notifications
            MessageNotifyUtil.Notify.clear();


            Frame f = WindowManager.getDefault().getMainWindow();
            f.setTitle(Case.getAppName()); // set the window name to just application name
        }


    }

    //case name change helper
    private static void doCaseNameChange(String newCaseName) {
        // update case name
        if (!newCaseName.equals("")) {
            Frame f = WindowManager.getDefault().getMainWindow();
            f.setTitle(newCaseName + " - " + Case.getAppName()); // set the window name to the new value
        }
    }

    //add image helper
    private void doAddImage() {
        // open all top components
        CoreComponentControl.openCoreWindows();
    }

    //delete image helper
    private void doDeleteImage() {
        // no more image left in this case
        if (currentCase.getRootObjectsCount() == 0) {
            // close all top components
            CoreComponentControl.closeCoreWindows();
        }
    }
}<|MERGE_RESOLUTION|>--- conflicted
+++ resolved
@@ -855,27 +855,14 @@
 
     /**
      * Check for existence of certain case sub dirs and create them if needed.
-<<<<<<< HEAD
-     * @param openedCase 
-=======
      *
      * @param openedCase
->>>>>>> fe61ca7b
      */
     private static void checkSubFolders(Case openedCase) {
         String modulesOutputDir = openedCase.getModulesOutputDirAbsPath();
         File modulesOutputDirF = new File(modulesOutputDir);
         if (!modulesOutputDirF.exists()) {
             logger.log(Level.INFO, "Creating modules output dir for the case.");
-<<<<<<< HEAD
-        }
-        try {
-            if (! modulesOutputDirF.mkdir() ) {
-                 logger.log(Level.SEVERE, "Error creating modules output dir for the case, dir: " + modulesOutputDir);
-            }
-        } catch (SecurityException e) {
-            logger.log(Level.SEVERE, "Error creating modules output dir for the case, dir: " + modulesOutputDir, e);
-=======
 
             try {
                 if (!modulesOutputDirF.mkdir()) {
@@ -884,7 +871,6 @@
             } catch (SecurityException e) {
                 logger.log(Level.SEVERE, "Error creating modules output dir for the case, dir: " + modulesOutputDir, e);
             }
->>>>>>> fe61ca7b
         }
     }
 
