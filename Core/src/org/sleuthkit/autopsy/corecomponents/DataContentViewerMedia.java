/*
 * Autopsy Forensic Browser
 *
 * Copyright 2011 Basis Technology Corp.
 * Contact: carrier <at> sleuthkit <dot> org
 *
 * Licensed under the Apache License, Version 2.0 (the "License");
 * you may not use this file except in compliance with the License.
 * You may obtain a copy of the License at
 *
 *     http://www.apache.org/licenses/LICENSE-2.0
 *
 * Unless required by applicable law or agreed to in writing, software
 * distributed under the License is distributed on an "AS IS" BASIS,
 * WITHOUT WARRANTIES OR CONDITIONS OF ANY KIND, either express or implied.
 * See the License for the specific language governing permissions and
 * limitations under the License.
 */
package org.sleuthkit.autopsy.corecomponents;

import java.awt.Component;
import java.awt.image.BufferedImage;
import java.io.IOException;
import java.nio.IntBuffer;
import java.util.ArrayList;
import java.util.Arrays;
import java.util.List;
import java.util.concurrent.CancellationException;
import java.util.concurrent.TimeUnit;
import java.util.logging.Level;
import org.sleuthkit.autopsy.coreutils.Logger;
import javax.swing.BoxLayout;
import javax.swing.SwingUtilities;
import javax.swing.SwingWorker;
import javax.swing.event.ChangeEvent;
import javax.swing.event.ChangeListener;
import org.gstreamer.*;
import org.gstreamer.elements.PlayBin2;
import org.gstreamer.elements.RGBDataSink;
import org.gstreamer.swing.VideoComponent;
import org.netbeans.api.progress.ProgressHandle;
import org.netbeans.api.progress.ProgressHandleFactory;
import org.openide.nodes.Node;
import org.openide.util.Cancellable;
import org.openide.util.lookup.ServiceProvider;
import org.openide.util.lookup.ServiceProviders;
import org.sleuthkit.autopsy.casemodule.Case;
import org.sleuthkit.autopsy.corecomponentinterfaces.DataContentViewer;
import org.sleuthkit.autopsy.datamodel.ContentUtils;
import org.sleuthkit.datamodel.AbstractFile;
import org.sleuthkit.datamodel.File;
import org.sleuthkit.datamodel.TskData.TSK_FS_NAME_FLAG_ENUM;

/**
 * Media content viewer for videos, sounds and images.
 * Using gstreamer.
 */
@ServiceProviders(value={
    @ServiceProvider(service = DataContentViewer.class, position = 5),
    @ServiceProvider(service = FrameCapture.class)
})
public class DataContentViewerMedia extends javax.swing.JPanel implements DataContentViewer, FrameCapture {

    private static final String[] IMAGES = new String[]{".jpg", ".jpeg", ".png", ".gif", ".jpe", ".bmp"};
    private static final String[] VIDEOS = new String[]{".mov", ".m4v", ".flv", ".mp4", ".3gp", ".avi", ".mpg", ".mpeg"};
    private static final String[] AUDIOS = new String[]{".mp3", ".wav", ".wma"};
    private static final int NUM_FRAMES = 12;
    private static final long MIN_FRAME_INTERVAL_MILLIS = 500;
    private static final Logger logger = Logger.getLogger(DataContentViewerMedia.class.getName());
    private VideoComponent videoComponent;
    private PlayBin2 playbin2;
    private AbstractFile currentFile;
    private long durationMillis = 0;
    private boolean autoTracking = false; // true if the slider is moving automatically
    private final Object playbinLock = new Object(); // lock for synchronization of playbin2 player
    private VideoProgressWorker videoProgressWorker;
    private int totalHours, totalMinutes, totalSeconds;
    private BufferedImage currentImage = null;

    /**
     * Creates new form DataContentViewerVideo
     */
    public DataContentViewerMedia() {
        initComponents();
        customizeComponents();
    }

    private void customizeComponents() {
        Gst.init();
        progressSlider.setEnabled(false); // disable slider; enable after user plays vid
        progressSlider.addChangeListener(new ChangeListener() {
            /**
             * Should always try to synchronize any call to
             * progressSlider.setValue() to avoid a different thread changing
             * playbin while stateChanged() is processing
             */
            @Override
            public void stateChanged(ChangeEvent e) {
                int time = progressSlider.getValue();
                synchronized (playbinLock) {
                    if (playbin2 != null && !autoTracking) {
                        State orig = playbin2.getState();
                        playbin2.pause();
                        playbin2.seek(ClockTime.fromMillis(time));
                        playbin2.setState(orig);
                    }
                }
            }
        });
    }

    /**
     * This method is called from within the constructor to initialize the form.
     * WARNING: Do NOT modify this code. The content of this method is always
     * regenerated by the Form Editor.
     */
    @SuppressWarnings("unchecked")
    // <editor-fold defaultstate="collapsed" desc="Generated Code">//GEN-BEGIN:initComponents
    private void initComponents() {

        pauseButton = new javax.swing.JButton();
        videoPanel = new javax.swing.JPanel();
        progressSlider = new javax.swing.JSlider();
        progressLabel = new javax.swing.JLabel();

        pauseButton.setText(org.openide.util.NbBundle.getMessage(DataContentViewerMedia.class, "DataContentViewerMedia.pauseButton.text")); // NOI18N
        pauseButton.setMaximumSize(new java.awt.Dimension(45, 23));
        pauseButton.setMinimumSize(new java.awt.Dimension(45, 23));
        pauseButton.setPreferredSize(new java.awt.Dimension(45, 23));
        pauseButton.addActionListener(new java.awt.event.ActionListener() {
            public void actionPerformed(java.awt.event.ActionEvent evt) {
                pauseButtonActionPerformed(evt);
            }
        });

        javax.swing.GroupLayout videoPanelLayout = new javax.swing.GroupLayout(videoPanel);
        videoPanel.setLayout(videoPanelLayout);
        videoPanelLayout.setHorizontalGroup(
            videoPanelLayout.createParallelGroup(javax.swing.GroupLayout.Alignment.LEADING)
            .addGap(0, 0, Short.MAX_VALUE)
        );
        videoPanelLayout.setVerticalGroup(
            videoPanelLayout.createParallelGroup(javax.swing.GroupLayout.Alignment.LEADING)
            .addGap(0, 242, Short.MAX_VALUE)
        );

        progressSlider.setValue(0);

        progressLabel.setHorizontalAlignment(javax.swing.SwingConstants.RIGHT);
        progressLabel.setText(org.openide.util.NbBundle.getMessage(DataContentViewerMedia.class, "DataContentViewerMedia.progressLabel.text")); // NOI18N

        javax.swing.GroupLayout layout = new javax.swing.GroupLayout(this);
        this.setLayout(layout);
        layout.setHorizontalGroup(
            layout.createParallelGroup(javax.swing.GroupLayout.Alignment.LEADING)
            .addComponent(videoPanel, javax.swing.GroupLayout.DEFAULT_SIZE, javax.swing.GroupLayout.DEFAULT_SIZE, Short.MAX_VALUE)
            .addGroup(layout.createSequentialGroup()
                .addComponent(pauseButton, javax.swing.GroupLayout.PREFERRED_SIZE, javax.swing.GroupLayout.DEFAULT_SIZE, javax.swing.GroupLayout.PREFERRED_SIZE)
                .addPreferredGap(javax.swing.LayoutStyle.ComponentPlacement.RELATED)
                .addComponent(progressSlider, javax.swing.GroupLayout.DEFAULT_SIZE, javax.swing.GroupLayout.DEFAULT_SIZE, Short.MAX_VALUE)
                .addPreferredGap(javax.swing.LayoutStyle.ComponentPlacement.RELATED)
                .addComponent(progressLabel, javax.swing.GroupLayout.PREFERRED_SIZE, 104, javax.swing.GroupLayout.PREFERRED_SIZE))
        );
        layout.setVerticalGroup(
            layout.createParallelGroup(javax.swing.GroupLayout.Alignment.LEADING)
            .addGroup(javax.swing.GroupLayout.Alignment.TRAILING, layout.createSequentialGroup()
                .addComponent(videoPanel, javax.swing.GroupLayout.DEFAULT_SIZE, javax.swing.GroupLayout.DEFAULT_SIZE, Short.MAX_VALUE)
                .addPreferredGap(javax.swing.LayoutStyle.ComponentPlacement.RELATED)
                .addGroup(layout.createParallelGroup(javax.swing.GroupLayout.Alignment.TRAILING, false)
                    .addComponent(pauseButton, javax.swing.GroupLayout.DEFAULT_SIZE, javax.swing.GroupLayout.DEFAULT_SIZE, Short.MAX_VALUE)
                    .addComponent(progressSlider, javax.swing.GroupLayout.DEFAULT_SIZE, javax.swing.GroupLayout.DEFAULT_SIZE, javax.swing.GroupLayout.PREFERRED_SIZE)
                    .addComponent(progressLabel, javax.swing.GroupLayout.DEFAULT_SIZE, javax.swing.GroupLayout.DEFAULT_SIZE, Short.MAX_VALUE)))
        );
    }// </editor-fold>//GEN-END:initComponents

    private void pauseButtonActionPerformed(java.awt.event.ActionEvent evt) {//GEN-FIRST:event_pauseButtonActionPerformed
        synchronized (playbinLock) {
            State state = playbin2.getState();
            if (state.equals(State.PLAYING)) {
                playbin2.pause();
                pauseButton.setText("►");
                playbin2.setState(State.PAUSED);
            } else if (state.equals(State.PAUSED)) {
                playbin2.play();
                pauseButton.setText("||");
                playbin2.setState(State.PLAYING);
            } else if (state.equals(State.READY)) {
                ExtractMedia em = new ExtractMedia(currentFile, getJFile(currentFile));
                em.execute();
            }
        }
    }//GEN-LAST:event_pauseButtonActionPerformed
    // Variables declaration - do not modify//GEN-BEGIN:variables
    private javax.swing.JButton pauseButton;
    private javax.swing.JLabel progressLabel;
    private javax.swing.JSlider progressSlider;
    private javax.swing.JPanel videoPanel;
    // End of variables declaration//GEN-END:variables

    @Override
    public void setNode(Node selectedNode) {
        reset();
        setComponentsVisibility(false);
        if (selectedNode == null) {
            return;
        }
        
        // get rid of any existing videoProgressWorker thread
        if (videoProgressWorker != null) {
            videoProgressWorker.cancel(true);
            videoProgressWorker = null;
        }

        AbstractFile file = selectedNode.getLookup().lookup(AbstractFile.class);
        if (file == null) {
            return;
        }

        currentFile = file;
        if (containsExt(file.getName(), IMAGES)) {
            showImage(file);
        } else if (containsExt(file.getName(), VIDEOS) || containsExt(file.getName(), AUDIOS)) {
            setupVideo(file);
        }
    }

    /**
     * Initialize vars and display the image on the panel.
     *
     * @param file
     */
    private void showImage(AbstractFile file) {
        java.io.File ioFile = getJFile(file);
        if (!ioFile.exists()) {
            try {
                ContentUtils.writeToFile(file, ioFile);
            } catch (IOException ex) {
                logger.log(Level.WARNING, "Error buffering file", ex);
            }
        }

        videoComponent = new VideoComponent();
        synchronized (playbinLock) {
            playbin2 = new PlayBin2("ImageViewer");
            playbin2.setVideoSink(videoComponent.getElement());
        }

        videoPanel.removeAll();
        videoPanel.setLayout(new BoxLayout(videoPanel, BoxLayout.Y_AXIS));
        videoPanel.add(videoComponent);
        videoPanel.revalidate();
        videoPanel.repaint();

        synchronized (playbinLock) {
            playbin2.setInputFile(ioFile);
            playbin2.play();
        }
        videoPanel.setVisible(true);
    }

    /**
     * Initialize all the necessary vars to play a video/audio file.
     *
     * @param file the file to play
     */
    private void setupVideo(AbstractFile file) {
        java.io.File ioFile = getJFile(file);

        pauseButton.setText("►");
        progressSlider.setValue(0);

        videoComponent = new VideoComponent();
        synchronized (playbinLock) {
            playbin2 = new PlayBin2("VideoPlayer");
            playbin2.setVideoSink(videoComponent.getElement());
        }

        videoPanel.removeAll();
        videoPanel.setLayout(new BoxLayout(videoPanel, BoxLayout.Y_AXIS));
        videoPanel.add(videoComponent);
        videoPanel.revalidate();
        videoPanel.repaint();

        synchronized (playbinLock) {
            playbin2.setInputFile(ioFile);
            playbin2.setState(State.READY);
        }
        setComponentsVisibility(true);
    }

    /**
     * To set the visibility of specific components in this class.
     *
     * @param isVisible whether to show or hide the specific components
     */
    private void setComponentsVisibility(boolean isVisible) {
        pauseButton.setVisible(isVisible);
        progressLabel.setVisible(isVisible);
        progressSlider.setVisible(isVisible);
        videoPanel.setVisible(isVisible);
    }

    @Override
    public String getTitle() {
        return "Media View";
    }

    @Override
    public String getToolTip() {
        return "Displays supported multimedia files";
    }

    @Override
    public DataContentViewer getInstance() {
        return new DataContentViewerMedia();
    }

    @Override
    public Component getComponent() {
        return this;
    }

    @Override
    public void resetComponent() {
        // we don't want this to do anything
        // because we already reset on each selected node
    }

    private void reset() {
        // reset the progress label text on the event dispatch thread
        SwingUtilities.invokeLater(new Runnable() {
            @Override
            public void run() {
                progressLabel.setText("");
            }
        });
        synchronized (playbinLock) {
            if (playbin2 != null) {
                if (playbin2.isPlaying()) {
                    playbin2.stop();
                }
                playbin2.setState(State.NULL);
                if (playbin2.getState().equals(State.NULL)) {
                    playbin2.dispose();
                }
                playbin2 = null;
            }
            videoComponent = null;
        }
    }

    @Override
    public boolean isSupported(Node node) {
        if (node == null) {
            return false;
        }

        AbstractFile file = node.getLookup().lookup(AbstractFile.class);
        if (file == null) {
            return false;
        }

        if (file.isDirNameFlagSet(TSK_FS_NAME_FLAG_ENUM.UNALLOC)) {
            return false;
        }

        if (file.getSize() == 0) {
            return false;
        }

        String name = file.getName().toLowerCase();

        if (containsExt(name, IMAGES) || containsExt(name, AUDIOS) || containsExt(name, VIDEOS)) {
            return true;
        }

        return false;
    }

    @Override
    public int isPreferred(Node node, boolean isSupported) {
        if (isSupported) {
            return 7;
        } else {
            return 0;
        }
    }

    private static boolean containsExt(String name, String[] exts) {
        int extStart = name.lastIndexOf(".");
        String ext = "";
        if (extStart != -1) {
            ext = name.substring(extStart, name.length()).toLowerCase();
        }
        return Arrays.asList(exts).contains(ext);
    }

    private java.io.File getJFile(AbstractFile file) {
        // Get the temp folder path of the case
        String tempPath = Case.getCurrentCase().getTempDirectory();
        String name = file.getName();
        int extStart = name.lastIndexOf(".");
        String ext = "";
        if (extStart != -1) {
            ext = name.substring(extStart, name.length()).toLowerCase();
        }
        tempPath = tempPath + java.io.File.separator + file.getId() + ext;

        java.io.File tempFile = new java.io.File(tempPath);
        return tempFile;
    }

    @Override
    public List<VideoFrame> captureFrames(java.io.File file, int numFrames) {
        
        List<VideoFrame> frames = new ArrayList<>();
        
        RGBDataSink.Listener listener1 = new RGBDataSink.Listener() {
            @Override
            public void rgbFrame(boolean bln, int w, int h, IntBuffer rgbPixels) {
                BufferedImage curImage = new BufferedImage(w, h,
                        BufferedImage.TYPE_INT_ARGB);
                curImage.setRGB(0, 0, w, h, rgbPixels.array(), 0, w);
                currentImage = curImage;
            }
        };

        // set up a PlayBin2 object
        RGBDataSink videoSink = new RGBDataSink("rgb", listener1);
        PlayBin2 playbin = new PlayBin2("VideoFrameCapture");
        playbin.setInputFile(file);
        playbin.setVideoSink(videoSink);
<<<<<<< HEAD
=======
        
        // this is necessary to get a valid duration value
>>>>>>> 27ff6bc2
        playbin.play();
        playbin.pause();
        playbin.getState();
        
        // get the duration of the video
        TimeUnit unit = TimeUnit.MILLISECONDS;
        long myDurationMillis = playbin.queryDuration(unit);
<<<<<<< HEAD
        System.out.println("Duration is: " + myDurationMillis);
        if (myDurationMillis <= 0) {
            return frames;
        }
        
        // create a list of timestamps at which to get frames
        List<Long> timeStamps = new ArrayList<>();
=======
        if (myDurationMillis <= 0) {
            return frames;
        }

        // create a list of timestamps at which to get frames
>>>>>>> 27ff6bc2
        int numFramesToGet = numFrames;
        long frameInterval = myDurationMillis/numFrames;
        if (frameInterval < MIN_FRAME_INTERVAL_MILLIS) {
            numFramesToGet = 1;
        }
<<<<<<< HEAD
        for (int i = 0; i < numFramesToGet; ++i) {
            System.out.println("Adding timestamp " + i*frameInterval + " ms");
            timeStamps.add(i*frameInterval);
        }
        
        // for each timeStamp, grap a frame
        for (long timeStamp : timeStamps) {
            currentImage = null;
            playbin.pause();
            playbin.getState();
=======

        // for each timeStamp, grap a frame
        for (int i = 0; i < numFramesToGet; ++i) {
            long timeStamp = i*frameInterval;

            playbin.pause();
            playbin.getState();

            currentImage = null;
>>>>>>> 27ff6bc2
            if (!playbin.seek(timeStamp, unit)) {
                logger.log(Level.INFO, "There was a problem seeking to " + timeStamp + " " + unit.name().toLowerCase());
            }
            playbin.play();
            
            while (currentImage == null) {
                System.out.flush(); // not sure why this is needed
            }
            
            playbin.stop();
            
            frames.add(new VideoFrame(currentImage, timeStamp));
        }
        
        return frames;
    }

    /* Thread that extracts and plays a file */
    private class ExtractMedia extends SwingWorker<Object, Void> {

        private ProgressHandle progress;
        boolean success = false;
        private AbstractFile sFile;
        private java.io.File jFile;
        String duration;
        String position;

        ExtractMedia(org.sleuthkit.datamodel.AbstractFile sFile, java.io.File jFile) {
            this.sFile = sFile;
            this.jFile = jFile;
        }

        @Override
        protected Object doInBackground() throws Exception {
            success = false;
            progress = ProgressHandleFactory.createHandle("Buffering " + sFile.getName(), new Cancellable() {
                @Override
                public boolean cancel() {
                    return ExtractMedia.this.cancel(true);
                }
            });
            progressLabel.setText("Buffering...  ");
            progress.start();
            progress.switchToDeterminate(100);
            try {
                ContentUtils.writeToFile(sFile, jFile, progress, this, true);
            } catch (IOException ex) {
                logger.log(Level.WARNING, "Error buffering file", ex);
            }
            success = true;
            return null;
        }

        /* clean up or start the worker threads */
        @Override
        protected void done() {
            try {
                super.get(); //block and get all exceptions thrown while doInBackground()
            } catch (CancellationException ex) {
                logger.log(Level.INFO, "Media buffering was canceled.");
            } catch (InterruptedException ex) {
                logger.log(Level.INFO, "Media buffering was interrupted.");
            } catch (Exception ex) {
                logger.log(Level.SEVERE, "Fatal error during media buffering.", ex);
            } finally {
                progress.finish();
                if (!this.isCancelled()) {
                    play();
                }
            }
        }

        private void play() {
            if (jFile == null || !jFile.exists()) {
                progressLabel.setText("Error buffering file");
                return;
            }
            ClockTime dur = null;
            synchronized (playbinLock) {
                playbin2.play(); // must play, then pause and get state to get duration.
                playbin2.pause();
                playbin2.getState();
                dur = playbin2.queryDuration();
            }
            duration = dur.toString();
            durationMillis = dur.toMillis();
            
            // pick out the total hours, minutes, seconds
            long durationSeconds = (int)durationMillis / 1000;
            totalHours = (int) durationSeconds / 3600;
            durationSeconds -= totalHours * 3600;
            totalMinutes = (int) durationSeconds / 60;
            durationSeconds -= totalMinutes * 60;
            totalSeconds = (int) durationSeconds;
            
            SwingUtilities.invokeLater(new Runnable() {
                @Override
                public void run() {
                    progressSlider.setMaximum((int) durationMillis);
                    progressSlider.setMinimum(0);

                    synchronized (playbinLock) {
                        playbin2.play();
                    }
                    pauseButton.setText("||");
                    videoProgressWorker = new VideoProgressWorker();
                    videoProgressWorker.execute();
                }
            });
        }
    }
    
    private class VideoProgressWorker extends SwingWorker<Object, Object> {
        
        private String durationFormat = "%02d:%02d:%02d/%02d:%02d:%02d  ";
        private long millisElapsed = 0;
        private final long INTER_FRAME_PERIOD_MS = 20;
        private final long END_TIME_MARGIN_MS = 50;

        private boolean isPlayBinReady() {
            synchronized (playbinLock) {
                return playbin2 != null && !playbin2.getState().equals(State.NULL);
            }
        }
        
        public void resetVideo() {
            synchronized (playbinLock) {
                if (playbin2 != null) {
                    playbin2.stop();
                    playbin2.setState(State.READY); // ready to be played again
                }
            }
            pauseButton.setText("►");
            progressSlider.setValue(0);
            
            String durationStr = String.format(durationFormat, 0, 0, 0,
                        totalHours, totalMinutes, totalSeconds);
            progressLabel.setText(durationStr);
        }
        
        /**
         * @return true while millisElapsed is greater than END_TIME_MARGIN_MS
         * from durationMillis. This is used to indicate when the video has ended
         * because for some videos the time elapsed never becomes equal to the
         * reported duration of the video.
         */
        private boolean hasNotEnded() {
            return (durationMillis - millisElapsed) > END_TIME_MARGIN_MS;
        }

        @Override
        protected Object doInBackground() throws Exception {
            
            // enable the slider
            progressSlider.setEnabled(true);

            int elapsedHours = -1, elapsedMinutes = -1, elapsedSeconds = -1;
            ClockTime pos = null;
            while (hasNotEnded() && isPlayBinReady() && !isCancelled()) {
                
                synchronized (playbinLock) {
                    pos = playbin2.queryPosition();
                }
                millisElapsed = pos.toMillis();

                // pick out the elapsed hours, minutes, seconds
                long secondsElapsed = millisElapsed / 1000;
                elapsedHours = (int) secondsElapsed / 3600;
                secondsElapsed -= elapsedHours * 3600;
                elapsedMinutes = (int) secondsElapsed / 60;
                secondsElapsed -= elapsedMinutes * 60;
                elapsedSeconds = (int) secondsElapsed;

                String durationStr = String.format(durationFormat,
                        elapsedHours, elapsedMinutes, elapsedSeconds,
                        totalHours, totalMinutes, totalSeconds);

                progressLabel.setText(durationStr);
                autoTracking = true;
                progressSlider.setValue((int) millisElapsed);
                autoTracking = false;

                try {
                    Thread.sleep(INTER_FRAME_PERIOD_MS);
                } catch (InterruptedException ex) {
                    break;
                }
            }

            // disable the slider
            progressSlider.setEnabled(false);

            resetVideo();

            return null;
        }
    }
}<|MERGE_RESOLUTION|>--- conflicted
+++ resolved
@@ -430,11 +430,8 @@
         PlayBin2 playbin = new PlayBin2("VideoFrameCapture");
         playbin.setInputFile(file);
         playbin.setVideoSink(videoSink);
-<<<<<<< HEAD
-=======
         
         // this is necessary to get a valid duration value
->>>>>>> 27ff6bc2
         playbin.play();
         playbin.pause();
         playbin.getState();
@@ -442,38 +439,16 @@
         // get the duration of the video
         TimeUnit unit = TimeUnit.MILLISECONDS;
         long myDurationMillis = playbin.queryDuration(unit);
-<<<<<<< HEAD
-        System.out.println("Duration is: " + myDurationMillis);
         if (myDurationMillis <= 0) {
             return frames;
         }
-        
+
         // create a list of timestamps at which to get frames
-        List<Long> timeStamps = new ArrayList<>();
-=======
-        if (myDurationMillis <= 0) {
-            return frames;
-        }
-
-        // create a list of timestamps at which to get frames
->>>>>>> 27ff6bc2
         int numFramesToGet = numFrames;
         long frameInterval = myDurationMillis/numFrames;
         if (frameInterval < MIN_FRAME_INTERVAL_MILLIS) {
             numFramesToGet = 1;
         }
-<<<<<<< HEAD
-        for (int i = 0; i < numFramesToGet; ++i) {
-            System.out.println("Adding timestamp " + i*frameInterval + " ms");
-            timeStamps.add(i*frameInterval);
-        }
-        
-        // for each timeStamp, grap a frame
-        for (long timeStamp : timeStamps) {
-            currentImage = null;
-            playbin.pause();
-            playbin.getState();
-=======
 
         // for each timeStamp, grap a frame
         for (int i = 0; i < numFramesToGet; ++i) {
@@ -483,7 +458,6 @@
             playbin.getState();
 
             currentImage = null;
->>>>>>> 27ff6bc2
             if (!playbin.seek(timeStamp, unit)) {
                 logger.log(Level.INFO, "There was a problem seeking to " + timeStamp + " " + unit.name().toLowerCase());
             }
