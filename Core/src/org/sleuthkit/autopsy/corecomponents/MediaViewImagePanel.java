--- conflicted
+++ resolved
@@ -18,18 +18,17 @@
  */
 package org.sleuthkit.autopsy.corecomponents;
 
-import com.google.common.collect.Lists;
 import java.awt.Dimension;
 import java.awt.EventQueue;
 import java.awt.image.BufferedImage;
 import java.io.BufferedInputStream;
 import java.io.IOException;
 import java.io.InputStream;
-import java.util.ArrayList;
 import java.util.Collections;
 import java.util.List;
 import java.util.SortedSet;
 import java.util.logging.Level;
+import java.util.stream.Collectors;
 import javafx.application.Platform;
 import javafx.embed.swing.JFXPanel;
 import javafx.embed.swing.SwingFXUtils;
@@ -45,11 +44,9 @@
 import javax.swing.JPanel;
 import javax.swing.SwingUtilities;
 import org.openide.util.NbBundle;
+import org.python.google.common.collect.Lists;
 import org.sleuthkit.autopsy.casemodule.Case;
-<<<<<<< HEAD
 import org.sleuthkit.autopsy.coreutils.ImageUtils;
-=======
->>>>>>> 47156eb9
 import org.sleuthkit.autopsy.coreutils.Logger;
 import org.sleuthkit.autopsy.coreutils.MessageNotifyUtil;
 import org.sleuthkit.autopsy.coreutils.ThreadConfined;
@@ -60,7 +57,6 @@
  * Video viewer part of the Media View layered pane. Uses JavaFX to display the
  * image.
  */
-<<<<<<< HEAD
 public class MediaViewImagePanel extends JPanel {
 
     private static final Logger LOGGER = Logger.getLogger(MediaViewImagePanel.class.getName());
@@ -80,41 +76,10 @@
     /**
      * extensions we should be able to display
      */
-    static private final List<String> supportedExtensions = new ArrayList<>();
-
-    /**
-     * initialize supported extension and mimetypes
-     */
-    static {
-        ImageIO.scanForPlugins();  //make sure we include get all plugins
-
-=======
-public class MediaViewImagePanel extends javax.swing.JPanel {
-
-    private JFXPanel fxPanel;
-    private ImageView fxImageView;
-    private static final Logger logger = Logger.getLogger(MediaViewImagePanel.class.getName());
-    private boolean fxInited = false;
-
-    static private final List<String> supportedExtensions = new ArrayList<>();
-    static private final List<String> supportedMimes = new ArrayList<>();
-
-    static {
-        ImageIO.scanForPlugins();
->>>>>>> 47156eb9
-        for (String suffix : ImageIO.getReaderFileSuffixes()) {
-            supportedExtensions.add("." + suffix);
-        }
-
-        for (String type : ImageIO.getReaderMIMETypes()) {
-            supportedMimes.add(type);
-        }
-        supportedMimes.add("image/x-ms-bmp"); //NON-NLS)
-    }
-<<<<<<< HEAD
-=======
-    private BorderPane borderpane;
->>>>>>> 47156eb9
+    static private final List<String> supportedExtensions = ImageUtils.getSupportedExtensions().stream()
+            .map("."::concat)
+            .collect(Collectors.toList());
+    
 
     /**
      * Creates new form MediaViewImagePanel
@@ -123,7 +88,6 @@
         initComponents();
         fxInited = org.sleuthkit.autopsy.core.Installer.isJavaFxInited();
         if (fxInited) {
-<<<<<<< HEAD
             Platform.runLater(() -> { // build jfx ui (we could do this in FXML?)
                 fxImageView = new ImageView();  // will hold image
                 borderpane = new BorderPane(fxImageView); // centers and sizes imageview
@@ -135,32 +99,12 @@
                 //bind size of image to that of scene, while keeping proportions
                 fxImageView.fitWidthProperty().bind(scene.widthProperty());
                 fxImageView.fitHeightProperty().bind(scene.heightProperty());
-=======
-            Platform.runLater(() -> {
-                fxImageView = new ImageView();
-                borderpane = new BorderPane(fxImageView);
-                borderpane.setBackground(new Background(new BackgroundFill(javafx.scene.paint.Color.BLACK, CornerRadii.EMPTY, Insets.EMPTY)));
-                fxPanel = new JFXPanel();
-                Scene scene = new Scene(borderpane, javafx.scene.paint.Color.BLACK);
-
-                fxImageView.fitWidthProperty().bind(scene.widthProperty());
-                fxImageView.fitHeightProperty().bind(scene.heightProperty());
-                fxPanel.setScene(scene);
-
-                // resizes the image to have width of 100 while preserving the ratio and using
-                // higher quality filtering method; this ImageView is also cached to
-                // improve performance
->>>>>>> 47156eb9
                 fxImageView.setPreserveRatio(true);
                 fxImageView.setSmooth(true);
                 fxImageView.setCache(true);
 
                 EventQueue.invokeLater(() -> {
-<<<<<<< HEAD
                     add(fxPanel);//add jfx ui to JPanel
-=======
-                    add(fxPanel);
->>>>>>> 47156eb9
                 });
             });
         }
@@ -191,15 +135,8 @@
             return;
         }
 
-<<<<<<< HEAD
-        /* hide the panel during loading/transformations
-         * TODO: repalce this with a progress indicator */
-=======
-        final String fileName = file.getName();
-
         //hide the panel during loading/transformations
         //TODO: repalce this with a progress indicator
->>>>>>> 47156eb9
         fxPanel.setVisible(false);
 
         // load the image
@@ -213,7 +150,7 @@
                 }
 
                 final Image fxImage;
-<<<<<<< HEAD
+
                 try (InputStream inputStream = new BufferedInputStream(new ReadContentInputStream(file));) {
 
                     BufferedImage bufferedImage = ImageIO.read(inputStream);
@@ -224,21 +161,7 @@
                     fxImage = SwingFXUtils.toFXImage(bufferedImage, null);
                 } catch (IllegalArgumentException | IOException ex) {
                     LOGGER.log(Level.WARNING, "Could not load image file into media view: " + file.getName(), ex); //NON-NLS
-=======
-                try (InputStream inputStream = new ReadContentInputStream(file);) {
-
-//                    fxImage = new Image(inputStream);
-                    //original input stream
-                    BufferedImage bi = ImageIO.read(inputStream);
-                    if (bi == null) {
-                        logger.log(Level.WARNING, "Could image reader not found for file: " + fileName); //NON-NLS
-                        return;
-                    }
-                    //convert from awt imageto fx image
-                    fxImage = SwingFXUtils.toFXImage(bi, null);
-                } catch (IllegalArgumentException | IOException ex) {
-                    logger.log(Level.WARNING, "Could not load image file into media view: " + fileName, ex); //NON-NLS
->>>>>>> 47156eb9
+
                     return;
                 } catch (OutOfMemoryError ex) {
                     LOGGER.log(Level.WARNING, "Could not load image file into media view (too large): " + file.getName(), ex); //NON-NLS
@@ -249,11 +172,8 @@
                 }
 
                 if (fxImage.isError()) {
-<<<<<<< HEAD
+
                     LOGGER.log(Level.WARNING, "Could not load image file into media view: " + file.getName(), fxImage.getException()); //NON-NLS
-=======
-                    logger.log(Level.WARNING, "Could not load image file into media view: " + fileName, fxImage.getException()); //NON-NLS
->>>>>>> 47156eb9
                     return;
                 }
                 fxImageView.setImage(fxImage);
@@ -268,29 +188,16 @@
     }
 
     /**
-<<<<<<< HEAD
      * @return supported mime types
      */
     public List<String> getMimeTypes() {
         return Collections.unmodifiableList(Lists.newArrayList(supportedMimes));
-    }
-
-    /**
-     * @return supported extensions (each starting with .)
-=======
-     * returns supported mime types
-     *
-     * @return
-     */
-    public List<String> getMimeTypes() {
-        return Collections.unmodifiableList(supportedMimes);
     }
 
     /**
      * returns supported extensions (each starting with .)
      *
      * @return
->>>>>>> 47156eb9
      */
     public List<String> getExtensions() {
         return Collections.unmodifiableList(supportedExtensions);
