/*
 * Autopsy Forensic Browser
 *
 * Copyright 2013-2014 Basis Technology Corp.
 * Contact: carrier <at> sleuthkit <dot> org
 *
 * Licensed under the Apache License, Version 2.0 (the "License");
 * you may not use this file except in compliance with the License.
 * You may obtain a copy of the License at
 *
 *     http://www.apache.org/licenses/LICENSE-2.0
 *
 * Unless required by applicable law or agreed to in writing, software
 * distributed under the License is distributed on an "AS IS" BASIS,
 * WITHOUT WARRANTIES OR CONDITIONS OF ANY KIND, either express or implied.
 * See the License for the specific language governing permissions and
 * limitations under the License.
 */
package org.sleuthkit.autopsy.ingest;

import java.beans.PropertyChangeEvent;
import java.beans.PropertyChangeListener;
import java.beans.PropertyChangeSupport;
import java.util.ArrayList;
import java.util.Date;
import java.util.HashMap;
import java.util.List;
import java.util.Map;
import java.util.concurrent.Callable;
import java.util.concurrent.ConcurrentHashMap;
import java.util.concurrent.ExecutorService;
import java.util.concurrent.Executors;
import java.util.concurrent.Future;
import java.util.concurrent.atomic.AtomicLong;
import java.util.logging.Level;
import javax.swing.JOptionPane;
import org.netbeans.api.progress.ProgressHandle;
import org.netbeans.api.progress.ProgressHandleFactory;
import org.openide.util.Cancellable;
import org.openide.util.NbBundle;
import org.sleuthkit.autopsy.casemodule.Case;
import org.sleuthkit.autopsy.core.UserPreferences;
import org.sleuthkit.autopsy.coreutils.Logger;
import org.sleuthkit.autopsy.coreutils.MessageNotifyUtil;
import org.sleuthkit.datamodel.AbstractFile;
import org.sleuthkit.datamodel.Content;

/**
 * Manages the creation and execution of ingest jobs, i.e., processing of data
 * sources by ingest modules.
 */
public class IngestManager {

    private static final int MIN_NUMBER_OF_FILE_INGEST_THREADS = 1;
    private static final int MAX_NUMBER_OF_FILE_INGEST_THREADS = 16;
    private static final int DEFAULT_NUMBER_OF_FILE_INGEST_THREADS = 2;
    private static final int MAX_ERROR_MESSAGE_POSTS = 200;
    private static final Logger logger = Logger.getLogger(IngestManager.class.getName());
    private static IngestManager instance = null;
    private final PropertyChangeSupport ingestJobEventPublisher = new PropertyChangeSupport(IngestManager.class);
    private final PropertyChangeSupport ingestModuleEventPublisher = new PropertyChangeSupport(IngestManager.class);
    private final IngestMonitor ingestMonitor = new IngestMonitor();
    private final ExecutorService startIngestJobsThreadPool = Executors.newSingleThreadExecutor();
    private final ExecutorService dataSourceIngestThreadPool = Executors.newSingleThreadExecutor();
    private final ExecutorService fileIngestThreadPool;
    private final ExecutorService fireIngestEventsThreadPool = Executors.newSingleThreadExecutor();
    private final AtomicLong nextThreadId = new AtomicLong(0L);
    private final ConcurrentHashMap<Long, Future<Void>> startIngestJobsCallables = new ConcurrentHashMap<>(); // Maps thread ids to cancellation handles.
    private final AtomicLong ingestErrorMessagePosts = new AtomicLong(0L);
    private final ConcurrentHashMap<Long, IngestThreadActivitySnapshot> ingestThreadActivitySnapshots = new ConcurrentHashMap<>(); // Maps ingest thread ids to progress ingestThreadActivitySnapshots.    
    private final ConcurrentHashMap<String, Long> ingestModuleRunTimes = new ConcurrentHashMap<>();
    private final Object processedFilesSnapshotLock = new Object();
    private ProcessedFilesSnapshot processedFilesSnapshot = new ProcessedFilesSnapshot();
    private volatile IngestMessageTopComponent ingestMessageBox;
    private int numberOfFileIngestThreads = DEFAULT_NUMBER_OF_FILE_INGEST_THREADS;

    /**
     * Ingest job events.
     */
    public enum IngestJobEvent {

        /**
         * Property change event fired when an ingest job is started. The old
         * value of the PropertyChangeEvent object is set to the ingest job id,
         * and the new value is set to null.
         */
        STARTED,
        /**
         * Property change event fired when an ingest job is completed. The old
         * value of the PropertyChangeEvent object is set to the ingest job id,
         * and the new value is set to null.
         */
        COMPLETED,
        /**
         * Property change event fired when an ingest job is canceled. The old
         * value of the PropertyChangeEvent object is set to the ingest job id,
         * and the new value is set to null.
         */
        CANCELLED,
    };

    /**
     * Ingest module events.
     */
    public enum IngestModuleEvent {

        /**
         * Property change event fired when an ingest module adds new data to a
         * case, usually by posting to the blackboard. The old value of the
         * PropertyChangeEvent is a ModuleDataEvent object, and the new value is
         * set to null.
         */
        DATA_ADDED,
        /**
         * Property change event fired when an ingest module adds new content to
         * a case or changes a recorded attribute of existing content. For
         * example, if a module adds an extracted or carved file to a case, the
         * module should fire this event. The old value of the
         * PropertyChangeEvent is a ModuleContentEvent object, and the new value
         * is set to null.
         */
        CONTENT_CHANGED,
        /**
         * Property change event fired when the ingest of a file is completed.
         * The old value of the PropertyChangeEvent is the Autopsy object ID of
         * the file. The new value is the AbstractFile for that ID.
         */
        FILE_DONE,
    };

    /**
     * Gets the ingest manager.
     *
     * @return A singleton IngestManager object.
     */
    public synchronized static IngestManager getInstance() {
        if (instance == null) {
            // Two stage construction to avoid allowing "this" reference to 
            // escape from the constructor via the property change listener.
            // This is to ensure that a partially constructed ingest manager is
            // not published to other threads.
            instance = new IngestManager();
            instance.subscribeToCaseEvents();
        }
        return instance;
    }

    /**
     * Gets the number of file ingest threads the ingest manager will use to do
     * ingest jobs.
     *
     * @return The number of file ingest threads.
     */
    public int getNumberOfFileIngestThreads() {
        return numberOfFileIngestThreads;
    }

    /**
     * Starts an ingest job, i.e., processing by ingest modules, for a data
     * source.
     *
     * @param dataSource The data source to be processed.
     * @param settings The ingest job settings.
     * @param doStartupErrorsMsgBox Whether or not to display ingest module
     * startup errors in a message box.
     */
    public synchronized void startIngestJob(Content dataSource, IngestJobSettings settings, boolean doStartupErrorsMsgBox) {
        if (!isIngestRunning()) {
            clearIngestMessageBox();
        }

        if (!ingestMonitor.isRunning()) {
            ingestMonitor.start();
        }

        long taskId = nextThreadId.incrementAndGet();
        Future<Void> task = startIngestJobsThreadPool.submit(new StartIngestJobsCallable(taskId, dataSource, settings, doStartupErrorsMsgBox));
        startIngestJobsCallables.put(taskId, task);
    }

    /**
     * Queries whether any ingest jobs are in progress.
     *
     * @return True or false.
     */
    public boolean isIngestRunning() {
        return IngestJob.ingestJobsAreRunning();
    }

    /**
     * Cancels all ingest jobs in progress.
     */
    public void cancelAllIngestJobs() {
        // Stop creating new ingest jobs.
        for (Future<Void> handle : startIngestJobsCallables.values()) {
            handle.cancel(true);
        }

        // Cancel all the jobs already created.
        IngestJob.cancelAllJobs();
    }

    /**
     * Adds an ingest job event property change listener.
     *
     * @param listener The PropertyChangeListener to register.
     */
    public void addIngestJobEventListener(final PropertyChangeListener listener) {
        ingestJobEventPublisher.addPropertyChangeListener(listener);
    }

    /**
     * Removes an ingest job event property change listener.
     *
     * @param listener The PropertyChangeListener to unregister.
     */
    public void removeIngestJobEventListener(final PropertyChangeListener listener) {
        ingestJobEventPublisher.removePropertyChangeListener(listener);
    }

    /**
     * Adds an ingest module event property change listener.
     *
     * @param listener The PropertyChangeListener to register.
     */
    public void addIngestModuleEventListener(final PropertyChangeListener listener) {
        ingestModuleEventPublisher.addPropertyChangeListener(listener);
    }

    /**
     * Removes an ingest module event property change listener.
     *
     * @param listener The PropertyChangeListener to unregister.
     */
    public void removeIngestModuleEventListener(final PropertyChangeListener listener) {
        ingestModuleEventPublisher.removePropertyChangeListener(listener);
    }

    /**
     * Adds an ingest job and ingest module event property change listener.
     *
     * @param listener The PropertyChangeListener to register.
     * @deprecated Use addIngestJobEventListener() and/or
     * addIngestModuleEventListener().
     */
    @Deprecated
    public static void addPropertyChangeListener(final PropertyChangeListener listener) {
        instance.ingestJobEventPublisher.addPropertyChangeListener(listener);
        instance.ingestModuleEventPublisher.addPropertyChangeListener(listener);
    }

    /**
     * Remove an ingest job and ingest module event property change listener.
     *
     * @param listener The PropertyChangeListener to unregister.
     * @deprecated Use removeIngestJobEventListener() and/or
     * removeIngestModuleEventListener().
     */
    @Deprecated
    public static void removePropertyChangeListener(final PropertyChangeListener listener) {
        instance.ingestJobEventPublisher.removePropertyChangeListener(listener);
        instance.ingestModuleEventPublisher.removePropertyChangeListener(listener);
    }

    /**
     * Starts the ingest monitor and submits task execution tasks (Callable
     * objects) to the data source ingest and file ingest thread pools. The task
     * execution tasks are simple consumers that will normally run as long as
     * the application runs
     */
    private IngestManager() {
        startDataSourceIngestThread();

        numberOfFileIngestThreads = UserPreferences.numberOfFileIngestThreads();
        if ((numberOfFileIngestThreads < MIN_NUMBER_OF_FILE_INGEST_THREADS) || (numberOfFileIngestThreads > MAX_NUMBER_OF_FILE_INGEST_THREADS)) {
            numberOfFileIngestThreads = DEFAULT_NUMBER_OF_FILE_INGEST_THREADS;
            UserPreferences.setNumberOfFileIngestThreads(numberOfFileIngestThreads);
        }
        fileIngestThreadPool = Executors.newFixedThreadPool(numberOfFileIngestThreads);
        for (int i = 0; i < numberOfFileIngestThreads; ++i) {
            startFileIngestThread();
        }
    }

    /**
     * Called by the custom installer for this package once the window system is
     * initialized, allowing the ingest manager to get the top component used to
     * display ingest messages.
     */
    void initIngestMessageInbox() {
        ingestMessageBox = IngestMessageTopComponent.findInstance();
    }

    /**
     * Submits a ExecuteIngestTasksTask Callable to the data source ingest task
     * thread pool.
     */
    private void startDataSourceIngestThread() {
        long threadId = nextThreadId.incrementAndGet();
        dataSourceIngestThreadPool.submit(new ExecuteIngestTasksRunnable(threadId, IngestTasksScheduler.getInstance().getDataSourceIngestTaskQueue()));
        ingestThreadActivitySnapshots.put(threadId, new IngestThreadActivitySnapshot(threadId));
    }

    /**
     * Submits a ExecuteIngestTasksTask Callable to the data source ingest
     * thread pool.
     */
    private void startFileIngestThread() {
        long threadId = nextThreadId.incrementAndGet();
        fileIngestThreadPool.submit(new ExecuteIngestTasksRunnable(threadId, IngestTasksScheduler.getInstance().getFileIngestTaskQueue()));
        ingestThreadActivitySnapshots.put(threadId, new IngestThreadActivitySnapshot(threadId));
    }

<<<<<<< HEAD
    synchronized void startIngestJobs(final List<Content> dataSources, final List<IngestModuleTemplate> moduleTemplates, boolean processUnallocatedSpace) {
        if (!isIngestRunning()) {
            clearIngestMessageBox();
        }

        long taskId = nextThreadId.incrementAndGet();
        Future<Void> task = startIngestJobsThreadPool.submit(new StartIngestJobsCallable(taskId, dataSources, moduleTemplates, processUnallocatedSpace));
        startIngestJobsTasks.put(taskId, task);
    }
    
    synchronized void startIngestJobs(final List<Content> dataSources, final List<IngestModuleTemplate> moduleTemplates, boolean processUnallocatedSpace, IngestFileFilter fileFilter) {
        if (!isIngestRunning()) {
            clearIngestMessageBox();
        }

        long taskId = nextThreadId.incrementAndGet();
        Future<Void> task = startIngestJobsThreadPool.submit(new StartIngestJobsCallable(taskId, dataSources, moduleTemplates, processUnallocatedSpace, fileFilter));
        startIngestJobsTasks.put(taskId, task);
    }

=======
>>>>>>> c2456c33
    private void subscribeToCaseEvents() {
        Case.addPropertyChangeListener(new PropertyChangeListener() {
            @Override
            public void propertyChange(PropertyChangeEvent event) {
                if (event.getPropertyName().equals(Case.Events.CURRENT_CASE.toString())) {
                    if (event.getNewValue() != null) {
                        handleCaseOpened();
                    } else {
                        handleCaseClosed();
                    }
                }
            }
        });
    }

    void handleCaseOpened() {
        IngestJob.jobCreationEnabled(true);
        clearIngestMessageBox();
    }

    void handleCaseClosed() {
        IngestJob.jobCreationEnabled(false);
        cancelAllIngestJobs();
        clearIngestMessageBox();
    }

    private void clearIngestMessageBox() {
        if (ingestMessageBox != null) {
            ingestMessageBox.clearMessages();
        }
        ingestErrorMessagePosts.set(0);
    }

    /**
     * Called each time a module in a data source pipeline starts
     *
     * @param task
     * @param ingestModuleDisplayName
     */
    void setIngestTaskProgress(DataSourceIngestTask task, String ingestModuleDisplayName) {
        ingestThreadActivitySnapshots.put(task.getThreadId(), new IngestThreadActivitySnapshot(task.getThreadId(), task.getIngestJob().getId(), ingestModuleDisplayName, task.getDataSource()));
    }

    /**
     * Called each time a module in a file ingest pipeline starts
     *
     * @param task
     * @param ingestModuleDisplayName
     */
    void setIngestTaskProgress(FileIngestTask task, String ingestModuleDisplayName) {
        IngestThreadActivitySnapshot prevSnap = ingestThreadActivitySnapshots.get(task.getThreadId());
        IngestThreadActivitySnapshot newSnap = new IngestThreadActivitySnapshot(task.getThreadId(), task.getIngestJob().getId(), ingestModuleDisplayName, task.getDataSource(), task.getFile());
        ingestThreadActivitySnapshots.put(task.getThreadId(), newSnap);

        incrementModuleRunTime(prevSnap.getActivity(), newSnap.getStartTime().getTime() - prevSnap.getStartTime().getTime());
    }

    /**
     * Called each time a data source ingest task completes
     *
     * @param task
     */
    void setIngestTaskProgressCompleted(DataSourceIngestTask task) {
        ingestThreadActivitySnapshots.put(task.getThreadId(), new IngestThreadActivitySnapshot(task.getThreadId()));
    }

    /**
     * Called when a file ingest pipeline is complete for a given file
     *
     * @param task
     */
    void setIngestTaskProgressCompleted(FileIngestTask task) {
        IngestThreadActivitySnapshot prevSnap = ingestThreadActivitySnapshots.get(task.getThreadId());
        IngestThreadActivitySnapshot newSnap = new IngestThreadActivitySnapshot(task.getThreadId());
        ingestThreadActivitySnapshots.put(task.getThreadId(), newSnap);
        synchronized (processedFilesSnapshotLock) {
            processedFilesSnapshot.incrementProcessedFilesCount();
        }

        incrementModuleRunTime(prevSnap.getActivity(), newSnap.getStartTime().getTime() - prevSnap.getStartTime().getTime());
    }

    /**
     * Internal method to update the times associated with each module.
     *
     * @param moduleName
     * @param duration
     */
    private void incrementModuleRunTime(String moduleName, Long duration) {
        if (moduleName.equals("IDLE")) {
            return;
        }

        synchronized (ingestModuleRunTimes) {
            Long prevTimeL = ingestModuleRunTimes.get(moduleName);
            long prevTime = 0;
            if (prevTimeL != null) {
                prevTime = prevTimeL;
            }
            prevTime += duration;
            ingestModuleRunTimes.put(moduleName, prevTime);
        }
    }

    /**
     * Return the list of run times for each module
     *
     * @return Map of module name to run time (in milliseconds)
     */
    Map<String, Long> getModuleRunTimes() {
        synchronized (ingestModuleRunTimes) {
            Map<String, Long> times = new HashMap<>(ingestModuleRunTimes);
            return times;
        }
    }

    /**
     * Get the stats on current state of each thread
     *
     * @return
     */
    List<IngestThreadActivitySnapshot> getIngestThreadActivitySnapshots() {
        return new ArrayList<>(ingestThreadActivitySnapshots.values());
    }

    /**
     * Fire an ingest event signifying an ingest job started.
     *
     * @param ingestJobId The ingest job id.
     */
    void fireIngestJobStarted(long ingestJobId) {
        fireIngestEventsThreadPool.submit(new FireIngestEventRunnable(ingestJobEventPublisher, IngestJobEvent.STARTED, ingestJobId, null));
    }

    /**
     * Fire an ingest event signifying an ingest job finished.
     *
     * @param ingestJobId The ingest job id.
     */
    void fireIngestJobCompleted(long ingestJobId) {
        fireIngestEventsThreadPool.submit(new FireIngestEventRunnable(ingestJobEventPublisher, IngestJobEvent.COMPLETED, ingestJobId, null));
    }

    /**
     * Fire an ingest event signifying an ingest job was canceled.
     *
     * @param ingestJobId The ingest job id.
     */
    void fireIngestJobCancelled(long ingestJobId) {
        fireIngestEventsThreadPool.submit(new FireIngestEventRunnable(ingestJobEventPublisher, IngestJobEvent.CANCELLED, ingestJobId, null));
    }

    /**
     * Fire an ingest event signifying the ingest of a file is completed.
     *
     * @param file The file that is completed.
     */
    void fireFileIngestDone(AbstractFile file) {
        fireIngestEventsThreadPool.submit(new FireIngestEventRunnable(ingestModuleEventPublisher, IngestModuleEvent.FILE_DONE, file.getId(), file));
    }

    /**
     * Fire an event signifying a blackboard post by an ingest module.
     *
     * @param moduleDataEvent A ModuleDataEvent with the details of the posting.
     */
    void fireIngestModuleDataEvent(ModuleDataEvent moduleDataEvent) {
        fireIngestEventsThreadPool.submit(new FireIngestEventRunnable(ingestModuleEventPublisher, IngestModuleEvent.DATA_ADDED, moduleDataEvent, null));
    }

    /**
     * Fire an event signifying discovery of additional content by an ingest
     * module.
     *
     * @param moduleDataEvent A ModuleContentEvent with the details of the new
     * content.
     */
    void fireIngestModuleContentEvent(ModuleContentEvent moduleContentEvent) {
        fireIngestEventsThreadPool.submit(new FireIngestEventRunnable(ingestModuleEventPublisher, IngestModuleEvent.CONTENT_CHANGED, moduleContentEvent, null));
    }

    /**
     * Post a message to the ingest messages in box.
     *
     * @param message The message to be posted.
     */
    void postIngestMessage(IngestMessage message) {
        if (ingestMessageBox != null) {
            if (message.getMessageType() != IngestMessage.MessageType.ERROR && message.getMessageType() != IngestMessage.MessageType.WARNING) {
                ingestMessageBox.displayMessage(message);
            } else {
                long errorPosts = ingestErrorMessagePosts.incrementAndGet();
                if (errorPosts <= MAX_ERROR_MESSAGE_POSTS) {
                    ingestMessageBox.displayMessage(message);
                } else if (errorPosts == MAX_ERROR_MESSAGE_POSTS + 1) {
                    IngestMessage errorMessageLimitReachedMessage = IngestMessage.createErrorMessage(
                            NbBundle.getMessage(this.getClass(), "IngestManager.IngestMessage.ErrorMessageLimitReached.title"),
                            NbBundle.getMessage(this.getClass(), "IngestManager.IngestMessage.ErrorMessageLimitReached.subject"),
                            NbBundle.getMessage(this.getClass(), "IngestManager.IngestMessage.ErrorMessageLimitReached.msg", MAX_ERROR_MESSAGE_POSTS));
                    ingestMessageBox.displayMessage(errorMessageLimitReachedMessage);
                }
            }
        }
    }

    /**
     * Get the free disk space of the drive where to which ingest data is being
     * written, as reported by the ingest monitor.
     *
     * @return Free disk space, -1 if unknown
     */
    long getFreeDiskSpace() {
        if (ingestMonitor != null) {
            return ingestMonitor.getFreeSpace();
        } else {
            return -1;
        }
    }

    /**
     * Creates and starts an ingest job, i.e., processing by ingest modules, for
     * a data source.
     */
    private final class StartIngestJobsCallable implements Callable<Void> {

        private final long threadId;
        private final Content dataSource;
        private final IngestJobSettings settings;
        private final boolean doStartupErrorsMsgBox;
        private ProgressHandle progress;
        private final IngestFileFilter fileFilter;

        StartIngestJobsCallable(long threadId, Content dataSource, IngestJobSettings settings, boolean doStartupErrorsMsgBox) {
            this.threadId = threadId;
<<<<<<< HEAD
            this.dataSources = dataSources;
            this.moduleTemplates = moduleTemplates;
            this.processUnallocatedSpace = processUnallocatedSpace;
            fileFilter = null;
        }
        
        StartIngestJobsCallable(long threadId, List<Content> dataSources, List<IngestModuleTemplate> moduleTemplates, boolean processUnallocatedSpace, IngestFileFilter fileFilter) {
            this.threadId = threadId;
            this.dataSources = dataSources;
            this.moduleTemplates = moduleTemplates;
            this.processUnallocatedSpace = processUnallocatedSpace;
            this.fileFilter = fileFilter;
=======
            this.dataSource = dataSource;
            this.settings = settings;
            this.doStartupErrorsMsgBox = doStartupErrorsMsgBox;
>>>>>>> c2456c33
        }

        @Override
        public Void call() {
            try {
                if (Thread.currentThread().isInterrupted()) {
                    return null;
                }

                /**
                 * Set up a progress bar.
                 */
                final String displayName = NbBundle.getMessage(this.getClass(),
                        "IngestManager.StartIngestJobsTask.run.displayName");
                progress = ProgressHandleFactory.createHandle(displayName, new Cancellable() {
                    @Override
                    public boolean cancel() {
                        if (progress != null) {
                            progress.setDisplayName(NbBundle.getMessage(this.getClass(),
                                    "IngestManager.StartIngestJobsTask.run.cancelling",
                                    displayName));
                        }
                        Future<?> handle = startIngestJobsCallables.remove(threadId);
                        handle.cancel(true);
                        return true;
                    }
                });
<<<<<<< HEAD
                progress.start(dataSources.size());

                if (!ingestMonitor.isRunning()) {
                    ingestMonitor.start();
                }

                int dataSourceProcessed = 0;
                for (Content dataSource : dataSources) {
                    if (Thread.currentThread().isInterrupted()) {
                        break;
                    }

                    // Start an ingest job for the data source.
                    List<IngestModuleError> errors = IngestJob.startJob(dataSource, moduleTemplates, processUnallocatedSpace, fileFilter);
                    if (!errors.isEmpty()) {
                        // Report the errors to the user. They have already been logged.
                        StringBuilder moduleStartUpErrors = new StringBuilder();
                        for (IngestModuleError error : errors) {
                            String moduleName = error.getModuleDisplayName();
                            moduleStartUpErrors.append(moduleName);
                            moduleStartUpErrors.append(": ");
                            moduleStartUpErrors.append(error.getModuleError().getLocalizedMessage());
                            moduleStartUpErrors.append("\n");
                        }
                        StringBuilder notifyMessage = new StringBuilder();
                        notifyMessage.append(NbBundle.getMessage(this.getClass(),
                                "IngestManager.StartIngestJobsTask.run.startupErr.dlgMsg"));
                        notifyMessage.append("\n");
                        notifyMessage.append(NbBundle.getMessage(this.getClass(),
                                "IngestManager.StartIngestJobsTask.run.startupErr.dlgSolution"));
                        notifyMessage.append("\n");
                        notifyMessage.append(NbBundle.getMessage(this.getClass(),
                                "IngestManager.StartIngestJobsTask.run.startupErr.dlgErrorList",
                                moduleStartUpErrors.toString()));
                        notifyMessage.append("\n\n");
                        JOptionPane.showMessageDialog(null, notifyMessage.toString(),
                                NbBundle.getMessage(this.getClass(),
                                        "IngestManager.StartIngestJobsTask.run.startupErr.dlgTitle"), JOptionPane.ERROR_MESSAGE);
                    }
                    progress.progress(++dataSourceProcessed);

                    if (!Thread.currentThread().isInterrupted()) {
                        break;
=======
                progress.switchToIndeterminate();
                progress.start();

                /**
                 * Create and start an ingest job for the data source.
                 */
                List<IngestModuleError> errors = IngestJob.startJob(dataSource, this.settings);
                if (!errors.isEmpty() && this.doStartupErrorsMsgBox) {
                    // Report the errors to the user. They have already been logged.
                    StringBuilder moduleStartUpErrors = new StringBuilder();
                    for (IngestModuleError error : errors) {
                        String moduleName = error.getModuleDisplayName();
                        moduleStartUpErrors.append(moduleName);
                        moduleStartUpErrors.append(": ");
                        moduleStartUpErrors.append(error.getModuleError().getLocalizedMessage());
                        moduleStartUpErrors.append("\n");
>>>>>>> c2456c33
                    }
                    StringBuilder notifyMessage = new StringBuilder();
                    notifyMessage.append(NbBundle.getMessage(this.getClass(),
                            "IngestManager.StartIngestJobsTask.run.startupErr.dlgMsg"));
                    notifyMessage.append("\n");
                    notifyMessage.append(NbBundle.getMessage(this.getClass(),
                            "IngestManager.StartIngestJobsTask.run.startupErr.dlgSolution"));
                    notifyMessage.append("\n");
                    notifyMessage.append(NbBundle.getMessage(this.getClass(),
                            "IngestManager.StartIngestJobsTask.run.startupErr.dlgErrorList",
                            moduleStartUpErrors.toString()));
                    notifyMessage.append("\n\n");
                    JOptionPane.showMessageDialog(null, notifyMessage.toString(),
                            NbBundle.getMessage(this.getClass(),
                                    "IngestManager.StartIngestJobsTask.run.startupErr.dlgTitle"), JOptionPane.ERROR_MESSAGE);
                }
            } catch (Exception ex) {
                logger.log(Level.SEVERE, "Failed to create ingest job", ex); //NON-NLS
            } finally {
                progress.finish();
                startIngestJobsCallables.remove(threadId);
            }

            return null;
        }
    }

    /**
     * A consumer for an ingest task queue.
     */
    private final class ExecuteIngestTasksRunnable implements Runnable {

        private final long threadId;
        private final IngestTaskQueue tasks;

        ExecuteIngestTasksRunnable(long threadId, IngestTaskQueue tasks) {
            this.threadId = threadId;
            this.tasks = tasks;
        }

        @Override
        public void run() {
            while (true) {
                try {
                    IngestTask task = tasks.getNextTask(); // Blocks.
                    task.execute(threadId);
                } catch (InterruptedException ex) {
                    break;
                }
                if (Thread.currentThread().isInterrupted()) {
                    break;
                }
            }
        }
    }

    /**
     * Fires ingest events to ingest manager property change listeners.
     */
    private static final class FireIngestEventRunnable implements Runnable {

        private final PropertyChangeSupport publisher;
        private final IngestJobEvent jobEvent;
        private final IngestModuleEvent moduleEvent;
        private final Object oldValue;
        private final Object newValue;

        FireIngestEventRunnable(PropertyChangeSupport publisher, IngestJobEvent event, Object oldValue, Object newValue) {
            this.publisher = publisher;
            this.jobEvent = event;
            this.moduleEvent = null;
            this.oldValue = oldValue;
            this.newValue = newValue;
        }

        FireIngestEventRunnable(PropertyChangeSupport publisher, IngestModuleEvent event, Object oldValue, Object newValue) {
            this.publisher = publisher;
            this.jobEvent = null;
            this.moduleEvent = event;
            this.oldValue = oldValue;
            this.newValue = newValue;
        }

        @Override
        public void run() {
            try {
                publisher.firePropertyChange((jobEvent != null ? jobEvent.toString() : moduleEvent.toString()), oldValue, newValue);
            } catch (Exception e) {
                logger.log(Level.SEVERE, "Ingest manager listener threw exception", e); //NON-NLS
                MessageNotifyUtil.Notify.show(NbBundle.getMessage(IngestManager.class, "IngestManager.moduleErr"),
                        NbBundle.getMessage(IngestManager.class, "IngestManager.moduleErr.errListenToUpdates.msg"),
                        MessageNotifyUtil.MessageType.ERROR);
            }
        }
    }

    static final class IngestThreadActivitySnapshot {

        private final long threadId;
        private final Date startTime;
        private final String activity;
        private final String dataSourceName;
        private final String fileName;
        private final long jobId;

        // nothing is running on the thread
        IngestThreadActivitySnapshot(long threadId) {
            this.threadId = threadId;
            startTime = new Date();
            this.activity = NbBundle.getMessage(this.getClass(), "IngestManager.IngestThreadActivitySnapshot.idleThread");
            this.dataSourceName = "";
            this.fileName = "";
            this.jobId = 0;
        }

        // data souce thread
        IngestThreadActivitySnapshot(long threadId, long jobId, String activity, Content dataSource) {
            this.threadId = threadId;
            this.jobId = jobId;
            startTime = new Date();
            this.activity = activity;
            this.dataSourceName = dataSource.getName();
            this.fileName = "";
        }

        // file ingest thread
        IngestThreadActivitySnapshot(long threadId, long jobId, String activity, Content dataSource, AbstractFile file) {
            this.threadId = threadId;
            this.jobId = jobId;
            startTime = new Date();
            this.activity = activity;
            this.dataSourceName = dataSource.getName();
            this.fileName = file.getName();
        }

        long getJobId() {
            return jobId;
        }

        long getThreadId() {
            return threadId;
        }

        Date getStartTime() {
            return startTime;
        }

        String getActivity() {
            return activity;
        }

        String getDataSourceName() {
            return dataSourceName;
        }

        String getFileName() {
            return fileName;
        }
    }

    static final class ProcessedFilesSnapshot {

        private final Date startTime;
        private long processedFilesCount;

        ProcessedFilesSnapshot() {
            this.startTime = new Date();
            this.processedFilesCount = 0;
        }

        void incrementProcessedFilesCount() {
            ++processedFilesCount;
        }

        Date getStartTime() {
            return startTime;
        }

        long getProcessedFilesCount() {
            return processedFilesCount;
        }
    }

}<|MERGE_RESOLUTION|>--- conflicted
+++ resolved
@@ -311,29 +311,6 @@
         ingestThreadActivitySnapshots.put(threadId, new IngestThreadActivitySnapshot(threadId));
     }
 
-<<<<<<< HEAD
-    synchronized void startIngestJobs(final List<Content> dataSources, final List<IngestModuleTemplate> moduleTemplates, boolean processUnallocatedSpace) {
-        if (!isIngestRunning()) {
-            clearIngestMessageBox();
-        }
-
-        long taskId = nextThreadId.incrementAndGet();
-        Future<Void> task = startIngestJobsThreadPool.submit(new StartIngestJobsCallable(taskId, dataSources, moduleTemplates, processUnallocatedSpace));
-        startIngestJobsTasks.put(taskId, task);
-    }
-    
-    synchronized void startIngestJobs(final List<Content> dataSources, final List<IngestModuleTemplate> moduleTemplates, boolean processUnallocatedSpace, IngestFileFilter fileFilter) {
-        if (!isIngestRunning()) {
-            clearIngestMessageBox();
-        }
-
-        long taskId = nextThreadId.incrementAndGet();
-        Future<Void> task = startIngestJobsThreadPool.submit(new StartIngestJobsCallable(taskId, dataSources, moduleTemplates, processUnallocatedSpace, fileFilter));
-        startIngestJobsTasks.put(taskId, task);
-    }
-
-=======
->>>>>>> c2456c33
     private void subscribeToCaseEvents() {
         Case.addPropertyChangeListener(new PropertyChangeListener() {
             @Override
@@ -564,28 +541,12 @@
         private final IngestJobSettings settings;
         private final boolean doStartupErrorsMsgBox;
         private ProgressHandle progress;
-        private final IngestFileFilter fileFilter;
 
         StartIngestJobsCallable(long threadId, Content dataSource, IngestJobSettings settings, boolean doStartupErrorsMsgBox) {
             this.threadId = threadId;
-<<<<<<< HEAD
-            this.dataSources = dataSources;
-            this.moduleTemplates = moduleTemplates;
-            this.processUnallocatedSpace = processUnallocatedSpace;
-            fileFilter = null;
-        }
-        
-        StartIngestJobsCallable(long threadId, List<Content> dataSources, List<IngestModuleTemplate> moduleTemplates, boolean processUnallocatedSpace, IngestFileFilter fileFilter) {
-            this.threadId = threadId;
-            this.dataSources = dataSources;
-            this.moduleTemplates = moduleTemplates;
-            this.processUnallocatedSpace = processUnallocatedSpace;
-            this.fileFilter = fileFilter;
-=======
             this.dataSource = dataSource;
             this.settings = settings;
             this.doStartupErrorsMsgBox = doStartupErrorsMsgBox;
->>>>>>> c2456c33
         }
 
         @Override
@@ -613,51 +574,6 @@
                         return true;
                     }
                 });
-<<<<<<< HEAD
-                progress.start(dataSources.size());
-
-                if (!ingestMonitor.isRunning()) {
-                    ingestMonitor.start();
-                }
-
-                int dataSourceProcessed = 0;
-                for (Content dataSource : dataSources) {
-                    if (Thread.currentThread().isInterrupted()) {
-                        break;
-                    }
-
-                    // Start an ingest job for the data source.
-                    List<IngestModuleError> errors = IngestJob.startJob(dataSource, moduleTemplates, processUnallocatedSpace, fileFilter);
-                    if (!errors.isEmpty()) {
-                        // Report the errors to the user. They have already been logged.
-                        StringBuilder moduleStartUpErrors = new StringBuilder();
-                        for (IngestModuleError error : errors) {
-                            String moduleName = error.getModuleDisplayName();
-                            moduleStartUpErrors.append(moduleName);
-                            moduleStartUpErrors.append(": ");
-                            moduleStartUpErrors.append(error.getModuleError().getLocalizedMessage());
-                            moduleStartUpErrors.append("\n");
-                        }
-                        StringBuilder notifyMessage = new StringBuilder();
-                        notifyMessage.append(NbBundle.getMessage(this.getClass(),
-                                "IngestManager.StartIngestJobsTask.run.startupErr.dlgMsg"));
-                        notifyMessage.append("\n");
-                        notifyMessage.append(NbBundle.getMessage(this.getClass(),
-                                "IngestManager.StartIngestJobsTask.run.startupErr.dlgSolution"));
-                        notifyMessage.append("\n");
-                        notifyMessage.append(NbBundle.getMessage(this.getClass(),
-                                "IngestManager.StartIngestJobsTask.run.startupErr.dlgErrorList",
-                                moduleStartUpErrors.toString()));
-                        notifyMessage.append("\n\n");
-                        JOptionPane.showMessageDialog(null, notifyMessage.toString(),
-                                NbBundle.getMessage(this.getClass(),
-                                        "IngestManager.StartIngestJobsTask.run.startupErr.dlgTitle"), JOptionPane.ERROR_MESSAGE);
-                    }
-                    progress.progress(++dataSourceProcessed);
-
-                    if (!Thread.currentThread().isInterrupted()) {
-                        break;
-=======
                 progress.switchToIndeterminate();
                 progress.start();
 
@@ -674,7 +590,6 @@
                         moduleStartUpErrors.append(": ");
                         moduleStartUpErrors.append(error.getModuleError().getLocalizedMessage());
                         moduleStartUpErrors.append("\n");
->>>>>>> c2456c33
                     }
                     StringBuilder notifyMessage = new StringBuilder();
                     notifyMessage.append(NbBundle.getMessage(this.getClass(),
