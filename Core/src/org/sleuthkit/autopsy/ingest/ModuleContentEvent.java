/*
 * Autopsy Forensic Browser
 *
 * Copyright 2013 Basis Technology Corp.
 * Contact: carrier <at> sleuthkit <dot> org
 *
 * Licensed under the Apache License, Version 2.0 (the "License");
 * you may not use this file except in compliance with the License.
 * You may obtain a copy of the License at
 *
 *     http://www.apache.org/licenses/LICENSE-2.0
 *
 * Unless required by applicable law or agreed to in writing, software
 * distributed under the License is distributed on an "AS IS" BASIS,
 * WITHOUT WARRANTIES OR CONDITIONS OF ANY KIND, either express or implied.
 * See the License for the specific language governing permissions and
 * limitations under the License.
 */
package org.sleuthkit.autopsy.ingest;

import javax.swing.event.ChangeEvent;
import org.sleuthkit.datamodel.Content;

/**
 * Event data that are fired off by ingest modules when they changed or added
 * new content.
 */
public class ModuleContentEvent extends ChangeEvent {

    private String moduleName = "";

    /**
     * Create a new event passing content that has changed
     *
     * @param content
     */
    public ModuleContentEvent(Content content) {
        super(content);
    }

<<<<<<< HEAD
    /**
     * Create a new event passing content that has changed
     *
     * @param content
     */
    public ModuleContentEvent(String moduleName, Content content) {
        super(content);
        this.moduleName = moduleName;
    }

    /**
     * Gets the module name that changed the content and fired the event.
     *
     * @return The module name as a string. May be empty.
=======
    /**
     * get module name that changed the content and fired the event
     *
     * @return
>>>>>>> c517eb4e
     */
    public String getModuleName() {
        return moduleName;
    }
}<|MERGE_RESOLUTION|>--- conflicted
+++ resolved
@@ -1,7 +1,7 @@
 /*
  * Autopsy Forensic Browser
  *
- * Copyright 2013 Basis Technology Corp.
+ * Copyright 2013-2015 Basis Technology Corp.
  * Contact: carrier <at> sleuthkit <dot> org
  *
  * Licensed under the Apache License, Version 2.0 (the "License");
@@ -22,26 +22,26 @@
 import org.sleuthkit.datamodel.Content;
 
 /**
- * Event data that are fired off by ingest modules when they changed or added
- * new content.
+ * Event data that is published when content is added to case.
  */
 public class ModuleContentEvent extends ChangeEvent {
 
     private String moduleName = "";
 
     /**
-     * Create a new event passing content that has changed
+     * Constructs event data that is published when content is added to case.
      *
-     * @param content
+     * @param content A reference to the new content.
      */
     public ModuleContentEvent(Content content) {
         super(content);
     }
 
-<<<<<<< HEAD
     /**
-     * Create a new event passing content that has changed
+     * Constructs event data that is published when content is added to case.
      *
+     * @param content    A reference to the new content.
+     * @param moduleName The name of the module that added the content.
      * @param content
      */
     public ModuleContentEvent(String moduleName, Content content) {
@@ -50,17 +50,13 @@
     }
 
     /**
-     * Gets the module name that changed the content and fired the event.
+     * Gets the name of the module that added the content, if the module name
+     * has been provided.
      *
      * @return The module name as a string. May be empty.
-=======
-    /**
-     * get module name that changed the content and fired the event
-     *
-     * @return
->>>>>>> c517eb4e
      */
     public String getModuleName() {
         return moduleName;
     }
+
 }