--- conflicted
+++ resolved
@@ -1,7 +1,7 @@
 /*
  * Autopsy Forensic Browser
  * 
- * Copyright 2011 - 2013 Basis Technology Corp.
+ * Copyright 2011-2014 Basis Technology Corp.
  * Contact: carrier <at> sleuthkit <dot> org
  * 
  * Licensed under the Apache License, Version 2.0 (the "License");
@@ -73,23 +73,18 @@
             s.put(ss);
         }
 
-        Map<String, Object> map = new LinkedHashMap<String, Object>();
+        Map<String, Object> map = new LinkedHashMap<>();
         fillPropertyMap(map, content);
 
-<<<<<<< HEAD
         ss.put(new NodeProperty(NbBundle.getMessage(this.getClass(), "LayoutFileNode.createSheet.name.name"),
-                                NbBundle.getMessage(this.getClass(), "LayoutFileNode.createSheet.name.displayName"),
-                                NbBundle.getMessage(this.getClass(), "LayoutFileNode.createSheet.name.desc"),
-                                getName()));
-=======
-        ss.put(new NodeProperty<>("Name", "Name", "no description", getName()));
->>>>>>> 4d13c780
+                NbBundle.getMessage(this.getClass(), "LayoutFileNode.createSheet.name.displayName"),
+                NbBundle.getMessage(this.getClass(), "LayoutFileNode.createSheet.name.desc"),
+                getName()));
 
         final String NO_DESCR = NbBundle.getMessage(this.getClass(), "LayoutFileNode.createSheet.noDescr.text");
         for (Map.Entry<String, Object> entry : map.entrySet()) {
             ss.put(new NodeProperty<>(entry.getKey(), entry.getKey(), NO_DESCR, entry.getValue()));
         }
-        // @@@ add more properties here...
 
         return s;
     }
@@ -103,7 +98,7 @@
     public boolean isLeafTypeNode() {
         return false;
     }
-    
+
     @Override
     public <T> T accept(DisplayableItemNodeVisitor<T> v) {
         return v.visit(this);
