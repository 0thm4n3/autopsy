--- conflicted
+++ resolved
@@ -44,19 +44,8 @@
     private static int messageId = 0;
     private ArrayList<String> errors = new ArrayList<String>();
     private StringBuilder subCompleted = new StringBuilder();
-<<<<<<< HEAD
-    List<Extract> modules = new ArrayList<Extract>();
-    private ExtractRegistry eree = null;
-    private Firefox ffre = null;
-    private Chrome chre = null;
-    private ExtractIE eere = null;
-    private SearchEngineURLQueryAnalyzer usq = null;
-    
-=======
-    private ArrayList<Extract> modules = new ArrayList<Extract>();
->>>>>>> 2625fb7c
+    private ArrayList<Extract> modules;
     final public static String MODULE_VERSION = "1.0";
-    
     private String args;
 
     //public constructor is required
@@ -74,23 +63,12 @@
 
     @Override
     public void process(Image image, IngestImageWorkerController controller) {
-<<<<<<< HEAD
-        //logger.log(Level.INFO, "process() " + this.toString());
-        modules.add(eree);
-        modules.add(ffre);
-        modules.add(chre);
-        modules.add(eere);
-        modules.add(usq);
-=======
-        
-
->>>>>>> 2625fb7c
         services.postMessage(IngestMessage.createMessage(++messageId, MessageType.INFO, this, "Started " + image.getName()));
         controller.switchToDeterminate(modules.size());
         controller.progress(0);
-        for(int i = 0; i < modules.size(); i++) {
+        for (int i = 0; i < modules.size(); i++) {
             Extract module = modules.get(i);
-            if(controller.isCancelled()){
+            if (controller.isCancelled()) {
                 logger.log(Level.INFO, "Recent Activity has been canceled, quitting before " + module.getName());
                 break;
             }
@@ -100,7 +78,7 @@
                 logger.log(Level.WARNING, "Exception occurred in " + module.getName(), ex);
                 subCompleted.append(module.getName()).append(" failed - see log for details <br>");
             }
-            controller.progress(i+1);
+            controller.progress(i + 1);
             errors.addAll(module.getErrorMessages());
         }
     }
@@ -110,19 +88,17 @@
         logger.log(Level.INFO, "complete() " + this.toString());
         StringBuilder errorMessage = new StringBuilder();
         String errorsFound = "";
-        
-        for(int i=0; i < modules.size(); i++) {
+
+        for (int i = 0; i < modules.size(); i++) {
             Extract module = modules.get(i);
             try {
                 module.complete();
                 subCompleted.append(module.getName()).append(" complete <br>");
-            } catch (UnsupportedOperationException ex) {
-                // Ignore this one
             } catch (Exception ex) {
                 logger.log(Level.WARNING, "Exception occurred when completing " + module.getName(), ex);
             }
         }
-        
+
         errorMessage.append(subCompleted);
         int i = 0;
         if (!errors.isEmpty()) {
@@ -132,15 +108,13 @@
                 final IngestMessage error = IngestMessage.createMessage(++messageId, MessageType.INFO, this, msg + "<br>");
                 services.postMessage(error);
             }
-            
+
             if (i == 1) {
                 errorsFound = i + " error found";
-            }
-            else {
+            } else {
                 errorsFound = i + " errors found";
             }
-        }else
-        {
+        } else {
             errorMessage.append("<br> No errors encountered.");
             errorsFound = "No errors reported";
         }
@@ -165,33 +139,37 @@
         modules = new ArrayList<Extract>();
         logger.log(Level.INFO, "init() " + this.toString());
         services = IngestServices.getDefault();
-        
-        Extract registry = new ExtractRegistry();
-        Extract iexplore = new ExtractIE();
-        Extract chrome = new Chrome();
-        Extract firefox = new Firefox();
-        Extract SEUQA = new SearchEngineURLQueryAnalyzer();
-        registry.init(initContext);
+
+        final Extract registry = new ExtractRegistry();
+        final Extract iexplore = new ExtractIE();
+        final Extract chrome = new Chrome();
+        final Extract firefox = new Firefox();
+        final Extract SEUQA = new SearchEngineURLQueryAnalyzer();
+
         modules.add(registry);
         modules.add(iexplore);
         modules.add(chrome);
         modules.add(firefox);
         modules.add(SEUQA);
-        for(Extract module : modules){
-          try{
-           module.init(initContext);
-        }
-          catch(Exception ex){
-             logger.log(Level.WARNING, "Exception during init() of " + module.getName(), ex);
-          }
+
+        for (Extract module : modules) {
+            try {
+                module.init(initContext);
+            } catch (Exception ex) {
+                logger.log(Level.WARNING, "Exception during init() of " + module.getName(), ex);
+            }
         }
     }
 
     @Override
     public void stop() {
         logger.log(Level.INFO, "RAImageIngetModule::stop()");
-        for(Extract module : modules){
-            module.stop();
+        for (Extract module : modules) {
+            try {
+                module.stop();
+            } catch (Exception ex) {
+                logger.log(Level.WARNING, "Exception during stop() of " + module.getName(), ex);
+            }
         }
         logger.log(Level.INFO, "Recent Activity processes properly shutdown.");
     }
@@ -200,7 +178,7 @@
     public ModuleType getType() {
         return ModuleType.Image;
     }
-    
+
     @Override
     public String getVersion() {
         return MODULE_VERSION;
@@ -215,7 +193,6 @@
     public void setArguments(String args) {
         this.args = args;
     }
-	
 
     @Override
     public boolean hasSimpleConfiguration() {
